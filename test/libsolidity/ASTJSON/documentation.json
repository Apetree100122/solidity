--- conflicted
+++ resolved
@@ -88,12 +88,7 @@
       23
     ]
   },
-<<<<<<< HEAD
-  "id": 21,
-=======
   "id": 24,
-  "license": null,
->>>>>>> ed0f2d46
   "nodeType": "SourceUnit",
   "nodes":
   [
@@ -126,7 +121,6 @@
           "mutability": "mutable",
           "name": "state",
           "nodeType": "VariableDeclaration",
-          "overrides": null,
           "scope": 23,
           "src": "48:17:3",
           "stateVariable": true,
@@ -148,7 +142,6 @@
               "typeString": "uint256"
             }
           },
-          "value": null,
           "visibility": "public"
         },
         {
