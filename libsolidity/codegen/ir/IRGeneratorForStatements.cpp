/*
	This file is part of solidity.

	solidity is free software: you can redistribute it and/or modify
	it under the terms of the GNU General Public License as published by
	the Free Software Foundation, either version 3 of the License, or
	(at your option) any later version.

	solidity is distributed in the hope that it will be useful,
	but WITHOUT ANY WARRANTY; without even the implied warranty of
	MERCHANTABILITY or FITNESS FOR A PARTICULAR PURPOSE.  See the
	GNU General Public License for more details.

	You should have received a copy of the GNU General Public License
	along with solidity.  If not, see <http://www.gnu.org/licenses/>.
*/
// SPDX-License-Identifier: GPL-3.0
/**
 * Component that translates Solidity code into Yul at statement level and below.
 */

#include <libsolidity/codegen/ir/IRGeneratorForStatements.h>

#include <libsolidity/codegen/ABIFunctions.h>
#include <libsolidity/codegen/ir/IRGenerationContext.h>
#include <libsolidity/codegen/ir/IRLValue.h>
#include <libsolidity/codegen/ir/IRVariable.h>
#include <libsolidity/codegen/YulUtilFunctions.h>
#include <libsolidity/codegen/ABIFunctions.h>
#include <libsolidity/codegen/CompilerUtils.h>
#include <libsolidity/codegen/ReturnInfo.h>
#include <libsolidity/ast/TypeProvider.h>

#include <libevmasm/GasMeter.h>

#include <libyul/AsmPrinter.h>
#include <libyul/AsmData.h>
#include <libyul/Dialect.h>
#include <libyul/optimiser/ASTCopier.h>

#include <liblangutil/Exceptions.h>

#include <libsolutil/Whiskers.h>
#include <libsolutil/StringUtils.h>
#include <libsolutil/Keccak256.h>
#include <libsolutil/FunctionSelector.h>
#include <libsolutil/Visitor.h>

#include <boost/range/adaptor/transformed.hpp>

using namespace std;
using namespace solidity;
using namespace solidity::util;
using namespace solidity::frontend;
using namespace std::string_literals;

namespace
{

struct CopyTranslate: public yul::ASTCopier
{
	using ExternalRefsMap = std::map<yul::Identifier const*, InlineAssemblyAnnotation::ExternalIdentifierInfo>;

	CopyTranslate(yul::Dialect const& _dialect, IRGenerationContext& _context, ExternalRefsMap const& _references):
		m_dialect(_dialect), m_context(_context), m_references(_references) {}

	using ASTCopier::operator();

	yul::Expression operator()(yul::Identifier const& _identifier) override
	{
		if (m_references.count(&_identifier))
		{
			auto const& reference = m_references.at(&_identifier);
			auto const varDecl = dynamic_cast<VariableDeclaration const*>(reference.declaration);
			solUnimplementedAssert(varDecl, "");

			if (reference.isOffset || reference.isSlot)
			{
				solAssert(reference.isOffset != reference.isSlot, "");

				string value;
				if (varDecl->isStateVariable())
					value =
						reference.isSlot ?
							m_context.storageLocationOfStateVariable(*varDecl).first.str() :
							to_string(m_context.storageLocationOfStateVariable(*varDecl).second);
				else
				{
					solAssert(varDecl->isLocalVariable(), "");
					if (reference.isSlot)
						value = IRVariable{*varDecl}.part("slot").name();
					else if (varDecl->type()->isValueType())
						value = IRVariable{*varDecl}.part("offset").name();
					else
					{
						solAssert(!IRVariable{*varDecl}.hasPart("offset"), "");
						value = "0";
					}
				}

				if (isdigit(value.front()))
					return yul::Literal{_identifier.location, yul::LiteralKind::Number, yul::YulString{value}, {}};
				else
					return yul::Identifier{_identifier.location, yul::YulString{value}};
			}
		}
		return ASTCopier::operator()(_identifier);
	}

	yul::YulString translateIdentifier(yul::YulString _name) override
	{
		// Strictly, the dialect used by inline assembly (m_dialect) could be different
		// from the Yul dialect we are compiling to. So we are assuming here that the builtin
		// functions are identical. This should not be a problem for now since everything
		// is EVM anyway.
		if (m_dialect.builtin(_name))
			return _name;
		else
			return yul::YulString{"usr$" + _name.str()};
	}

	yul::Identifier translate(yul::Identifier const& _identifier) override
	{
		if (!m_references.count(&_identifier))
			return ASTCopier::translate(_identifier);

		auto const& reference = m_references.at(&_identifier);
		auto const varDecl = dynamic_cast<VariableDeclaration const*>(reference.declaration);
		solUnimplementedAssert(varDecl, "");

		solAssert(
			reference.isOffset == false && reference.isSlot == false,
			"Should not be called for offset/slot"
		);
		auto const& var = m_context.localVariable(*varDecl);
		solAssert(var.type().sizeOnStack() == 1, "");

		return yul::Identifier{
			_identifier.location,
			yul::YulString{var.commaSeparatedList()}
		};
	}

private:
	yul::Dialect const& m_dialect;
	IRGenerationContext& m_context;
	ExternalRefsMap const& m_references;
};

}

string IRGeneratorForStatements::code() const
{
	solAssert(!m_currentLValue, "LValue not reset!");
	return m_code.str();
}

void IRGeneratorForStatements::generate(Block const& _block)
{
	try
	{
		_block.accept(*this);
	}
	catch (langutil::UnimplementedFeatureError const& _error)
	{
		if (!boost::get_error_info<langutil::errinfo_sourceLocation>(_error))
			_error << langutil::errinfo_sourceLocation(m_currentLocation);
		throw _error;
	}
}

void IRGeneratorForStatements::initializeStateVar(VariableDeclaration const& _varDecl)
{
	try
	{
		setLocation(_varDecl);

		solAssert(_varDecl.immutable() || m_context.isStateVariable(_varDecl), "Must be immutable or a state variable.");
		solAssert(!_varDecl.isConstant(), "");
		if (!_varDecl.value())
			return;

		_varDecl.value()->accept(*this);
		writeToLValue(
			_varDecl.immutable() ?
			IRLValue{*_varDecl.annotation().type, IRLValue::Immutable{&_varDecl}} :
			IRLValue{*_varDecl.annotation().type, IRLValue::Storage{
				util::toCompactHexWithPrefix(m_context.storageLocationOfStateVariable(_varDecl).first),
				m_context.storageLocationOfStateVariable(_varDecl).second
			}},
			*_varDecl.value()
		);
	}
	catch (langutil::UnimplementedFeatureError const& _error)
	{
		if (!boost::get_error_info<langutil::errinfo_sourceLocation>(_error))
			_error << langutil::errinfo_sourceLocation(m_currentLocation);
		throw _error;
	}
}

void IRGeneratorForStatements::initializeLocalVar(VariableDeclaration const& _varDecl)
{
	try
	{
		setLocation(_varDecl);

		solAssert(m_context.isLocalVariable(_varDecl), "Must be a local variable.");

		auto const* type = _varDecl.type();
		if (auto const* refType = dynamic_cast<ReferenceType const*>(type))
			if (refType->dataStoredIn(DataLocation::Storage) && refType->isPointer())
				return;

		IRVariable zero = zeroValue(*type);
		assign(m_context.localVariable(_varDecl), zero);
	}
	catch (langutil::UnimplementedFeatureError const& _error)
	{
		if (!boost::get_error_info<langutil::errinfo_sourceLocation>(_error))
			_error << langutil::errinfo_sourceLocation(m_currentLocation);
		throw _error;
	}
}

IRVariable IRGeneratorForStatements::evaluateExpression(Expression const& _expression, Type const& _targetType)
{
	try
	{
		setLocation(_expression);

		_expression.accept(*this);
		IRVariable variable{m_context.newYulVariable(), _targetType};
		define(variable, _expression);
		return variable;
	}
	catch (langutil::UnimplementedFeatureError const& _error)
	{
		if (!boost::get_error_info<langutil::errinfo_sourceLocation>(_error))
			_error << langutil::errinfo_sourceLocation(m_currentLocation);
		throw _error;
	}
}

string IRGeneratorForStatements::constantValueFunction(VariableDeclaration const& _constant)
{
	try
	{
		setLocation(_constant);

		string functionName = IRNames::constantValueFunction(_constant);
		return m_context.functionCollector().createFunction(functionName, [&] {
			Whiskers templ(R"(
				function <functionName>() -> <ret> {
					<code>
					<ret> := <value>
				}
			)");
			templ("functionName", functionName);
			IRGeneratorForStatements generator(m_context, m_utils);
			solAssert(_constant.value(), "");
			Type const& constantType = *_constant.type();
			templ("value", generator.evaluateExpression(*_constant.value(), constantType).commaSeparatedList());
			templ("code", generator.code());
			templ("ret", IRVariable("ret", constantType).commaSeparatedList());

			return templ.render();
		});
	}
	catch (langutil::UnimplementedFeatureError const& _error)
	{
		if (!boost::get_error_info<langutil::errinfo_sourceLocation>(_error))
			_error << langutil::errinfo_sourceLocation(m_currentLocation);
		throw _error;
	}
}

void IRGeneratorForStatements::endVisit(VariableDeclarationStatement const& _varDeclStatement)
{
	setLocation(_varDeclStatement);

	if (Expression const* expression = _varDeclStatement.initialValue())
	{
		if (_varDeclStatement.declarations().size() > 1)
		{
			auto const* tupleType = dynamic_cast<TupleType const*>(expression->annotation().type);
			solAssert(tupleType, "Expected expression of tuple type.");
			solAssert(_varDeclStatement.declarations().size() == tupleType->components().size(), "Invalid number of tuple components.");
			for (size_t i = 0; i < _varDeclStatement.declarations().size(); ++i)
				if (auto const& decl = _varDeclStatement.declarations()[i])
				{
					solAssert(tupleType->components()[i], "");
					define(m_context.addLocalVariable(*decl), IRVariable(*expression).tupleComponent(i));
				}
		}
		else
		{
			VariableDeclaration const& varDecl = *_varDeclStatement.declarations().front();
			define(m_context.addLocalVariable(varDecl), *expression);
		}
	}
	else
		for (auto const& decl: _varDeclStatement.declarations())
			if (decl)
			{
				declare(m_context.addLocalVariable(*decl));
				initializeLocalVar(*decl);
			}
}

bool IRGeneratorForStatements::visit(Conditional const& _conditional)
{
	_conditional.condition().accept(*this);

	setLocation(_conditional);

	string condition = expressionAsType(_conditional.condition(), *TypeProvider::boolean());
	declare(_conditional);

	m_code << "switch " << condition << "\n" "case 0 {\n";

	_conditional.falseExpression().accept(*this);
	setLocation(_conditional);

	assign(_conditional, _conditional.falseExpression());
	m_code << "}\n" "default {\n";

	_conditional.trueExpression().accept(*this);
	setLocation(_conditional);

	assign(_conditional, _conditional.trueExpression());
	m_code << "}\n";

	return false;
}

bool IRGeneratorForStatements::visit(Assignment const& _assignment)
{
	_assignment.rightHandSide().accept(*this);
	setLocation(_assignment);

	Token assignmentOperator = _assignment.assignmentOperator();
	Token binaryOperator =
		assignmentOperator == Token::Assign ?
		assignmentOperator :
		TokenTraits::AssignmentToBinaryOp(assignmentOperator);

	Type const* rightIntermediateType =
		TokenTraits::isShiftOp(binaryOperator) ?
		type(_assignment.rightHandSide()).mobileType() :
		type(_assignment.rightHandSide()).closestTemporaryType(
			&type(_assignment.leftHandSide())
		);
	solAssert(rightIntermediateType, "");
	IRVariable value = convert(_assignment.rightHandSide(), *rightIntermediateType);
	_assignment.leftHandSide().accept(*this);
	solAssert(!!m_currentLValue, "LValue not retrieved.");
	setLocation(_assignment);

	if (assignmentOperator != Token::Assign)
	{
		solAssert(type(_assignment.leftHandSide()).isValueType(), "Compound operators only available for value types.");
		solAssert(rightIntermediateType->isValueType(), "Compound operators only available for value types.");
		IRVariable leftIntermediate = readFromLValue(*m_currentLValue);
		solAssert(binaryOperator != Token::Exp, "");
		if (TokenTraits::isShiftOp(binaryOperator))
		{
			solAssert(type(_assignment) == leftIntermediate.type(), "");
			solAssert(type(_assignment) == type(_assignment.leftHandSide()), "");
			define(_assignment) << shiftOperation(binaryOperator, leftIntermediate, value);

			writeToLValue(*m_currentLValue, IRVariable(_assignment));
			m_currentLValue.reset();
			return false;
		}
		else
		{
			solAssert(type(_assignment.leftHandSide()) == *rightIntermediateType, "");
			m_code << value.name() << " := " << binaryOperation(
				binaryOperator,
				*rightIntermediateType,
				leftIntermediate.name(),
				value.name()
			);
		}
	}

	writeToLValue(*m_currentLValue, value);

	if (
		m_currentLValue->type.category() != Type::Category::Struct &&
		m_currentLValue->type.category() != Type::Category::Array &&
		*_assignment.annotation().type != *TypeProvider::emptyTuple()
	)
		define(_assignment, value);
	m_currentLValue.reset();

	return false;
}

bool IRGeneratorForStatements::visit(TupleExpression const& _tuple)
{
	setLocation(_tuple);

	if (_tuple.isInlineArray())
	{
		auto const& arrayType = dynamic_cast<ArrayType const&>(*_tuple.annotation().type);
		solAssert(!arrayType.isDynamicallySized(), "Cannot create dynamically sized inline array.");
		define(_tuple) <<
			m_utils.allocateMemoryArrayFunction(arrayType) <<
			"(" <<
			_tuple.components().size() <<
			")\n";

		string mpos = IRVariable(_tuple).part("mpos").name();
		Type const& baseType = *arrayType.baseType();
		for (size_t i = 0; i < _tuple.components().size(); i++)
		{
			Expression const& component = *_tuple.components()[i];
			component.accept(*this);
			setLocation(_tuple);
			IRVariable converted = convert(component, baseType);
			m_code <<
				m_utils.writeToMemoryFunction(baseType) <<
				"(" <<
				("add(" + mpos + ", " + to_string(i * arrayType.memoryStride()) + ")") <<
				", " <<
				converted.commaSeparatedList() <<
				")\n";
		}
	}
	else
	{
		bool willBeWrittenTo = _tuple.annotation().willBeWrittenTo;
		if (willBeWrittenTo)
			solAssert(!m_currentLValue, "");
		if (_tuple.components().size() == 1)
		{
			solAssert(_tuple.components().front(), "");
			_tuple.components().front()->accept(*this);
			setLocation(_tuple);
			if (willBeWrittenTo)
				solAssert(!!m_currentLValue, "");
			else
				define(_tuple, *_tuple.components().front());
		}
		else
		{
			vector<optional<IRLValue>> lvalues;
			for (size_t i = 0; i < _tuple.components().size(); ++i)
				if (auto const& component = _tuple.components()[i])
				{
					component->accept(*this);
					setLocation(_tuple);
					if (willBeWrittenTo)
					{
						solAssert(!!m_currentLValue, "");
						lvalues.emplace_back(std::move(m_currentLValue));
						m_currentLValue.reset();
					}
					else
						define(IRVariable(_tuple).tupleComponent(i), *component);
				}
				else if (willBeWrittenTo)
					lvalues.emplace_back();

			if (_tuple.annotation().willBeWrittenTo)
				m_currentLValue.emplace(IRLValue{
					*_tuple.annotation().type,
					IRLValue::Tuple{std::move(lvalues)}
				});
		}
	}
	return false;
}

bool IRGeneratorForStatements::visit(Block const& _block)
{
	if (_block.unchecked())
	{
		solAssert(m_context.arithmetic() == Arithmetic::Checked, "");
		m_context.setArithmetic(Arithmetic::Wrapping);
	}
	return true;
}

void IRGeneratorForStatements::endVisit(Block const& _block)
{
	if (_block.unchecked())
	{
		solAssert(m_context.arithmetic() == Arithmetic::Wrapping, "");
		m_context.setArithmetic(Arithmetic::Checked);
	}
}

bool IRGeneratorForStatements::visit(IfStatement const& _ifStatement)
{
	_ifStatement.condition().accept(*this);
	setLocation(_ifStatement);
	string condition = expressionAsType(_ifStatement.condition(), *TypeProvider::boolean());

	if (_ifStatement.falseStatement())
	{
		m_code << "switch " << condition << "\n" "case 0 {\n";
		_ifStatement.falseStatement()->accept(*this);
		setLocation(_ifStatement);
		m_code << "}\n" "default {\n";
	}
	else
		m_code << "if " << condition << " {\n";
	_ifStatement.trueStatement().accept(*this);
	setLocation(_ifStatement);
	m_code << "}\n";

	return false;
}

bool IRGeneratorForStatements::visit(ForStatement const& _forStatement)
{
	setLocation(_forStatement);
	generateLoop(
		_forStatement.body(),
		_forStatement.condition(),
		_forStatement.initializationExpression(),
		_forStatement.loopExpression()
	);

	return false;
}

bool IRGeneratorForStatements::visit(WhileStatement const& _whileStatement)
{
	setLocation(_whileStatement);
	generateLoop(
		_whileStatement.body(),
		&_whileStatement.condition(),
		nullptr,
		nullptr,
		_whileStatement.isDoWhile()
	);

	return false;
}

bool IRGeneratorForStatements::visit(Continue const& _continue)
{
	setLocation(_continue);
	m_code << "continue\n";
	return false;
}

bool IRGeneratorForStatements::visit(Break const& _break)
{
	setLocation(_break);
	m_code << "break\n";
	return false;
}

void IRGeneratorForStatements::endVisit(Return const& _return)
{
	setLocation(_return);
	if (Expression const* value = _return.expression())
	{
		solAssert(_return.annotation().functionReturnParameters, "Invalid return parameters pointer.");
		vector<ASTPointer<VariableDeclaration>> const& returnParameters =
			_return.annotation().functionReturnParameters->parameters();
		if (returnParameters.size() > 1)
			for (size_t i = 0; i < returnParameters.size(); ++i)
				assign(m_context.localVariable(*returnParameters[i]), IRVariable(*value).tupleComponent(i));
		else if (returnParameters.size() == 1)
			assign(m_context.localVariable(*returnParameters.front()), *value);
	}
	m_code << "leave\n";
}

void IRGeneratorForStatements::endVisit(UnaryOperation const& _unaryOperation)
{
	setLocation(_unaryOperation);
	Type const& resultType = type(_unaryOperation);
	Token const op = _unaryOperation.getOperator();

	if (op == Token::Delete)
	{
		solAssert(!!m_currentLValue, "LValue not retrieved.");
		std::visit(
			util::GenericVisitor{
				[&](IRLValue::Storage const& _storage) {
					m_code <<
						m_utils.storageSetToZeroFunction(m_currentLValue->type) <<
						"(" <<
						_storage.slot <<
						", " <<
						_storage.offsetString() <<
						")\n";
					m_currentLValue.reset();
				},
				[&](auto const&) {
					IRVariable zeroValue(m_context.newYulVariable(), m_currentLValue->type);
					define(zeroValue) << m_utils.zeroValueFunction(m_currentLValue->type) << "()\n";
					writeToLValue(*m_currentLValue, zeroValue);
					m_currentLValue.reset();
				}
			},
			m_currentLValue->kind
		);
	}
	else if (resultType.category() == Type::Category::RationalNumber)
		define(_unaryOperation) << formatNumber(resultType.literalValue(nullptr)) << "\n";
	else if (resultType.category() == Type::Category::Integer)
	{
		solAssert(resultType == type(_unaryOperation.subExpression()), "Result type doesn't match!");

		if (op == Token::Inc || op == Token::Dec)
		{
			solAssert(!!m_currentLValue, "LValue not retrieved.");
			IRVariable modifiedValue(m_context.newYulVariable(), resultType);
			IRVariable originalValue = readFromLValue(*m_currentLValue);

			define(modifiedValue) <<
				(op == Token::Inc ?
					m_utils.incrementCheckedFunction(resultType) :
					m_utils.decrementCheckedFunction(resultType)
				) <<
				"(" <<
				originalValue.name() <<
				")\n";
			writeToLValue(*m_currentLValue, modifiedValue);
			m_currentLValue.reset();

			define(_unaryOperation, _unaryOperation.isPrefixOperation() ? modifiedValue : originalValue);
		}
		else if (op == Token::BitNot)
			appendSimpleUnaryOperation(_unaryOperation, _unaryOperation.subExpression());
		else if (op == Token::Add)
			// According to SyntaxChecker...
			solAssert(false, "Use of unary + is disallowed.");
		else if (op == Token::Sub)
		{
			IntegerType const& intType = *dynamic_cast<IntegerType const*>(&resultType);
			define(_unaryOperation) << (
				m_context.arithmetic() == Arithmetic::Checked ?
				m_utils.negateNumberCheckedFunction(intType) :
				m_utils.negateNumberWrappingFunction(intType)
			) << "(" << IRVariable(_unaryOperation.subExpression()).name() << ")\n";
		}
		else
			solUnimplementedAssert(false, "Unary operator not yet implemented");
	}
	else if (resultType.category() == Type::Category::Bool)
	{
		solAssert(
			_unaryOperation.getOperator() != Token::BitNot,
			"Bitwise Negation can't be done on bool!"
		);

		appendSimpleUnaryOperation(_unaryOperation, _unaryOperation.subExpression());
	}
	else
		solUnimplementedAssert(false, "Unary operator not yet implemented");
}

bool IRGeneratorForStatements::visit(BinaryOperation const& _binOp)
{
	setLocation(_binOp);

	solAssert(!!_binOp.annotation().commonType, "");
	TypePointer commonType = _binOp.annotation().commonType;
	langutil::Token op = _binOp.getOperator();

	if (op == Token::And || op == Token::Or)
	{
		// This can short-circuit!
		appendAndOrOperatorCode(_binOp);
		return false;
	}

	if (commonType->category() == Type::Category::RationalNumber)
	{
		define(_binOp) << toCompactHexWithPrefix(commonType->literalValue(nullptr)) << "\n";
		return false; // skip sub-expressions
	}

	_binOp.leftExpression().accept(*this);
	_binOp.rightExpression().accept(*this);
	setLocation(_binOp);

	if (TokenTraits::isCompareOp(op))
	{
		if (auto type = dynamic_cast<FunctionType const*>(commonType))
		{
			solAssert(op == Token::Equal || op == Token::NotEqual, "Invalid function pointer comparison!");
			solAssert(type->kind() != FunctionType::Kind::External, "External function comparison not allowed!");
		}

		solAssert(commonType->isValueType(), "");
		bool isSigned = false;
		if (auto type = dynamic_cast<IntegerType const*>(commonType))
			isSigned = type->isSigned();

		string args =
			expressionAsType(_binOp.leftExpression(), *commonType, true) +
			", " +
			expressionAsType(_binOp.rightExpression(), *commonType, true);

		string expr;
		if (op == Token::Equal)
			expr = "eq(" + move(args) + ")";
		else if (op == Token::NotEqual)
			expr = "iszero(eq(" + move(args) + "))";
		else if (op == Token::GreaterThanOrEqual)
			expr = "iszero(" + string(isSigned ? "slt(" : "lt(") + move(args) + "))";
		else if (op == Token::LessThanOrEqual)
			expr = "iszero(" + string(isSigned ? "sgt(" : "gt(") + move(args) + "))";
		else if (op == Token::GreaterThan)
			expr = (isSigned ? "sgt(" : "gt(") + move(args) + ")";
		else if (op == Token::LessThan)
			expr = (isSigned ? "slt(" : "lt(") + move(args) + ")";
		else
			solAssert(false, "Unknown comparison operator.");
		define(_binOp) << expr << "\n";
	}
	else if (op == Token::Exp)
	{
		IRVariable left = convert(_binOp.leftExpression(), *commonType);
		IRVariable right = convert(_binOp.rightExpression(), *type(_binOp.rightExpression()).mobileType());

		if (auto rationalNumberType = dynamic_cast<RationalNumberType const*>(_binOp.leftExpression().annotation().type))
		{
			solAssert(rationalNumberType->integerType(), "Invalid literal as the base for exponentiation.");
			solAssert(dynamic_cast<IntegerType const*>(commonType), "");

			define(_binOp) << m_utils.overflowCheckedIntLiteralExpFunction(
				*rationalNumberType,
				dynamic_cast<IntegerType const&>(right.type()),
				dynamic_cast<IntegerType const&>(*commonType)
			) << "(" << right.name() << ")\n";
		}
		else
			define(_binOp) << m_utils.overflowCheckedIntExpFunction(
				dynamic_cast<IntegerType const&>(left.type()),
				dynamic_cast<IntegerType const&>(right.type())
			) << "(" << left.name() << ", " << right.name() << ")\n";

	}
	else if (TokenTraits::isShiftOp(op))
	{
		IRVariable left = convert(_binOp.leftExpression(), *commonType);
		IRVariable right = convert(_binOp.rightExpression(), *type(_binOp.rightExpression()).mobileType());
		define(_binOp) << shiftOperation(_binOp.getOperator(), left, right) << "\n";
	}
	else
	{
		string left = expressionAsType(_binOp.leftExpression(), *commonType);
		string right = expressionAsType(_binOp.rightExpression(), *commonType);
		define(_binOp) << binaryOperation(_binOp.getOperator(), *commonType, left, right) << "\n";
	}
	return false;
}

bool IRGeneratorForStatements::visit(FunctionCall const& _functionCall)
{
	setLocation(_functionCall);
	FunctionTypePointer functionType = dynamic_cast<FunctionType const*>(&type(_functionCall.expression()));
	if (
		functionType &&
		functionType->kind() == FunctionType::Kind::Internal &&
		!functionType->bound() &&
		IRHelpers::referencedFunctionDeclaration(_functionCall.expression())
	)
		m_context.internalFunctionCalledDirectly(_functionCall.expression());

	return true;
}

void IRGeneratorForStatements::endVisit(FunctionCall const& _functionCall)
{
	setLocation(_functionCall);
	auto functionCallKind = *_functionCall.annotation().kind;

	if (functionCallKind == FunctionCallKind::TypeConversion)
	{
		solAssert(
			_functionCall.expression().annotation().type->category() == Type::Category::TypeType,
			"Expected category to be TypeType"
		);
		solAssert(_functionCall.arguments().size() == 1, "Expected one argument for type conversion");
		define(_functionCall, *_functionCall.arguments().front());
		return;
	}

	FunctionTypePointer functionType = nullptr;
	if (functionCallKind == FunctionCallKind::StructConstructorCall)
	{
		auto const& type = dynamic_cast<TypeType const&>(*_functionCall.expression().annotation().type);
		auto const& structType = dynamic_cast<StructType const&>(*type.actualType());
		functionType = structType.constructorType();
	}
	else
		functionType = dynamic_cast<FunctionType const*>(_functionCall.expression().annotation().type);

	TypePointers parameterTypes = functionType->parameterTypes();
	vector<ASTPointer<Expression const>> const& callArguments = _functionCall.arguments();
	vector<ASTPointer<ASTString>> const& callArgumentNames = _functionCall.names();
	if (!functionType->takesArbitraryParameters())
		solAssert(callArguments.size() == parameterTypes.size(), "");

	vector<ASTPointer<Expression const>> arguments;
	if (callArgumentNames.empty())
		// normal arguments
		arguments = callArguments;
	else
		// named arguments
		for (auto const& parameterName: functionType->parameterNames())
		{
			auto const it = std::find_if(callArgumentNames.cbegin(), callArgumentNames.cend(), [&](ASTPointer<ASTString> const& _argName) {
				return *_argName == parameterName;
			});

			solAssert(it != callArgumentNames.cend(), "");
			arguments.push_back(callArguments[static_cast<size_t>(std::distance(callArgumentNames.begin(), it))]);
		}

	if (functionCallKind == FunctionCallKind::StructConstructorCall)
	{
		TypeType const& type = dynamic_cast<TypeType const&>(*_functionCall.expression().annotation().type);
		auto const& structType = dynamic_cast<StructType const&>(*type.actualType());

		define(_functionCall) << m_utils.allocateMemoryStructFunction(structType) << "()\n";

		MemberList::MemberMap members = structType.nativeMembers(nullptr);

		solAssert(members.size() == arguments.size(), "Struct parameter mismatch.");

		for (size_t i = 0; i < arguments.size(); i++)
		{
			IRVariable converted = convert(*arguments[i], *parameterTypes[i]);
			m_code <<
				m_utils.writeToMemoryFunction(*functionType->parameterTypes()[i]) <<
				"(add(" <<
				IRVariable(_functionCall).part("mpos").name() <<
				", " <<
				structType.memoryOffsetOfMember(members[i].name) <<
				"), " <<
				converted.commaSeparatedList() <<
				")\n";
		}

		return;
	}

	auto memberAccess = dynamic_cast<MemberAccess const*>(&_functionCall.expression());
	if (memberAccess)
	{
		if (auto expressionType = dynamic_cast<TypeType const*>(memberAccess->expression().annotation().type))
		{
			solAssert(!functionType->bound(), "");
			if (auto contractType = dynamic_cast<ContractType const*>(expressionType->actualType()))
				solUnimplementedAssert(
					!contractType->contractDefinition().isLibrary() || functionType->kind() == FunctionType::Kind::Internal,
					"Only internal function calls implemented for libraries"
				);
		}
	}
	else
		solAssert(!functionType->bound(), "");

	switch (functionType->kind())
	{
	case FunctionType::Kind::Declaration:
		solAssert(false, "Attempted to generate code for calling a function definition.");
		break;
	case FunctionType::Kind::Internal:
	{
		auto identifier = dynamic_cast<Identifier const*>(&_functionCall.expression());
		FunctionDefinition const* functionDef = IRHelpers::referencedFunctionDeclaration(_functionCall.expression());

		if (functionDef)
		{
			solAssert(memberAccess || identifier, "");
			solAssert(functionType->declaration() == *functionDef, "");

			if (identifier)
			{
				solAssert(*identifier->annotation().requiredLookup == VirtualLookup::Virtual, "");
				functionDef = &functionDef->resolveVirtual(m_context.mostDerivedContract());
			}
			else
			{
				ContractType const* type = dynamic_cast<ContractType const*>(memberAccess->expression().annotation().type);
				if (type && type->isSuper())
				{
					ContractDefinition const* super = type->contractDefinition().superContract(m_context.mostDerivedContract());
					solAssert(super, "Super contract not available.");
					solAssert(*memberAccess->annotation().requiredLookup == VirtualLookup::Super, "");
					functionDef = &functionDef->resolveVirtual(m_context.mostDerivedContract(), super);
				}
			}

			solAssert(functionDef && functionDef->isImplemented(), "");
		}

		solAssert(!functionType->takesArbitraryParameters(), "");

		vector<string> args;
		if (functionType->bound())
		{
			solAssert(memberAccess && functionDef, "");
			solAssert(functionDef->parameters().size() == arguments.size() + 1, "");
			args += convert(memberAccess->expression(), *functionDef->parameters()[0]->type()).stackSlots();
		}
		else
			solAssert(!functionDef || functionDef->parameters().size() == arguments.size(), "");

		for (size_t i = 0; i < arguments.size(); ++i)
			args += convert(*arguments[i], *parameterTypes[i]).stackSlots();

		if (functionDef)
			define(_functionCall) <<
				m_context.enqueueFunctionForCodeGeneration(*functionDef) <<
				"(" <<
				joinHumanReadable(args) <<
				")\n";
		else
		{
			YulArity arity = YulArity::fromType(*functionType);
			m_context.internalFunctionCalledThroughDispatch(arity);

			define(_functionCall) <<
				IRNames::internalDispatch(arity) <<
				"(" <<
				IRVariable(_functionCall.expression()).part("functionIdentifier").name() <<
				joinHumanReadablePrefixed(args) <<
				")\n";
		}
		break;
	}
	case FunctionType::Kind::External:
	case FunctionType::Kind::DelegateCall:
		appendExternalFunctionCall(_functionCall, arguments);
		break;
	case FunctionType::Kind::BareCall:
	case FunctionType::Kind::BareDelegateCall:
	case FunctionType::Kind::BareStaticCall:
		appendBareCall(_functionCall, arguments);
		break;
	case FunctionType::Kind::BareCallCode:
		solAssert(false, "Callcode has been removed.");
	case FunctionType::Kind::Event:
	{
		auto const& event = dynamic_cast<EventDefinition const&>(functionType->declaration());
		TypePointers paramTypes = functionType->parameterTypes();
		ABIFunctions abi(m_context.evmVersion(), m_context.revertStrings(), m_context.functionCollector());

		vector<IRVariable> indexedArgs;
		vector<string> nonIndexedArgs;
		TypePointers nonIndexedArgTypes;
		TypePointers nonIndexedParamTypes;
		if (!event.isAnonymous())
			define(indexedArgs.emplace_back(m_context.newYulVariable(), *TypeProvider::uint256())) <<
				formatNumber(u256(h256::Arith(keccak256(functionType->externalSignature())))) << "\n";
		for (size_t i = 0; i < event.parameters().size(); ++i)
		{
			Expression const& arg = *arguments[i];
			if (event.parameters()[i]->isIndexed())
			{
				string value;
				if (auto const& referenceType = dynamic_cast<ReferenceType const*>(paramTypes[i]))
					define(indexedArgs.emplace_back(m_context.newYulVariable(), *TypeProvider::uint256())) <<
						m_utils.packedHashFunction({arg.annotation().type}, {referenceType}) <<
						"(" <<
						IRVariable(arg).commaSeparatedList() <<
						")";
				else if (auto functionType = dynamic_cast<FunctionType const*>(paramTypes[i]))
				{
					solAssert(
						IRVariable(arg).type() == *functionType &&
						functionType->kind() == FunctionType::Kind::External &&
						!functionType->bound(),
						""
					);
					define(indexedArgs.emplace_back(m_context.newYulVariable(), *TypeProvider::fixedBytes(32))) <<
						m_utils.combineExternalFunctionIdFunction() <<
						"(" <<
						IRVariable(arg).commaSeparatedList() <<
						")\n";
				}
				else
					indexedArgs.emplace_back(convert(arg, *paramTypes[i]));
			}
			else
			{
				nonIndexedArgs += IRVariable(arg).stackSlots();
				nonIndexedArgTypes.push_back(arg.annotation().type);
				nonIndexedParamTypes.push_back(paramTypes[i]);
			}
		}
		solAssert(indexedArgs.size() <= 4, "Too many indexed arguments.");
		Whiskers templ(R"({
			let <pos> := <freeMemory>
			let <end> := <encode>(<pos> <nonIndexedArgs>)
			<log>(<pos>, sub(<end>, <pos>) <indexedArgs>)
		})");
		templ("pos", m_context.newYulVariable());
		templ("end", m_context.newYulVariable());
		templ("freeMemory", freeMemory());
		templ("encode", abi.tupleEncoder(nonIndexedArgTypes, nonIndexedParamTypes));
		templ("nonIndexedArgs", joinHumanReadablePrefixed(nonIndexedArgs));
		templ("log", "log" + to_string(indexedArgs.size()));
		templ("indexedArgs", joinHumanReadablePrefixed(indexedArgs | boost::adaptors::transformed([&](auto const& _arg) {
			return _arg.commaSeparatedList();
		})));
		m_code << templ.render();
		break;
	}
	case FunctionType::Kind::Assert:
	case FunctionType::Kind::Require:
	{
		solAssert(arguments.size() > 0, "Expected at least one parameter for require/assert");
		solAssert(arguments.size() <= 2, "Expected no more than two parameters for require/assert");

		Type const* messageArgumentType = arguments.size() > 1 ? arguments[1]->annotation().type : nullptr;
		string requireOrAssertFunction = m_utils.requireOrAssertFunction(
			functionType->kind() == FunctionType::Kind::Assert,
			messageArgumentType
		);

		m_code << move(requireOrAssertFunction) << "(" << IRVariable(*arguments[0]).name();
		if (messageArgumentType && messageArgumentType->sizeOnStack() > 0)
			m_code << ", " << IRVariable(*arguments[1]).commaSeparatedList();
		m_code << ")\n";

		break;
	}
	case FunctionType::Kind::ABIEncode:
	case FunctionType::Kind::ABIEncodePacked:
	case FunctionType::Kind::ABIEncodeWithSelector:
	case FunctionType::Kind::ABIEncodeWithSignature:
	{
		bool const isPacked = functionType->kind() == FunctionType::Kind::ABIEncodePacked;
		solAssert(functionType->padArguments() != isPacked, "");
		bool const hasSelectorOrSignature =
			functionType->kind() == FunctionType::Kind::ABIEncodeWithSelector ||
			functionType->kind() == FunctionType::Kind::ABIEncodeWithSignature;

		TypePointers argumentTypes;
		TypePointers targetTypes;
		vector<string> argumentVars;
		for (size_t i = 0; i < arguments.size(); ++i)
		{
			// ignore selector
			if (hasSelectorOrSignature && i == 0)
				continue;
			argumentTypes.emplace_back(&type(*arguments[i]));
			targetTypes.emplace_back(type(*arguments[i]).fullEncodingType(false, true, isPacked));
			argumentVars += IRVariable(*arguments[i]).stackSlots();
		}

		string selector;
		if (functionType->kind() == FunctionType::Kind::ABIEncodeWithSignature)
		{
			// hash the signature
			Type const& selectorType = type(*arguments.front());
			if (auto const* stringType = dynamic_cast<StringLiteralType const*>(&selectorType))
				selector = formatNumber(util::selectorFromSignature(stringType->value()));
			else
			{
				// Used to reset the free memory pointer later.
				string freeMemoryPre = m_context.newYulVariable();
				m_code << "let " << freeMemoryPre << " := " << freeMemory() << "\n";
				IRVariable array = convert(*arguments[0], *TypeProvider::bytesMemory());
				IRVariable hashVariable(m_context.newYulVariable(), *TypeProvider::fixedBytes(32));

				define(hashVariable) <<
					"keccak256(" <<
					m_utils.arrayDataAreaFunction(*TypeProvider::bytesMemory()) <<
					"(" <<
					array.commaSeparatedList() <<
					"), " <<
					m_utils.arrayLengthFunction(*TypeProvider::bytesMemory()) <<
					"(" <<
					array.commaSeparatedList() <<
					"))\n";
				IRVariable selectorVariable(m_context.newYulVariable(), *TypeProvider::fixedBytes(4));
				define(selectorVariable, hashVariable);
				m_code << "mstore(" << to_string(CompilerUtils::freeMemoryPointer) << ", " << freeMemoryPre << ")\n";
			}
		}
		else if (functionType->kind() == FunctionType::Kind::ABIEncodeWithSelector)
			selector = convert(*arguments.front(), *TypeProvider::fixedBytes(4)).name();

		Whiskers templ(R"(
			let <data> := <allocateTemporary>()
			let <mpos> := add(<data>, 0x20)
			<?+selector>
				mstore(<mpos>, <selector>)
				<mpos> := add(<mpos>, 4)
			</+selector>
			let <mend> := <encode>(<mpos><arguments>)
			mstore(<data>, sub(<mend>, add(<data>, 0x20)))
			mstore(<freeMemPtr>, <roundUp>(<mend>))
		)");
		templ("data", IRVariable(_functionCall).part("mpos").name());
		templ("allocateTemporary", m_utils.allocationTemporaryMemoryFunction());
		templ("mpos", m_context.newYulVariable());
		templ("mend", m_context.newYulVariable());
		templ("selector", selector);
		templ("encode",
			isPacked ?
			m_context.abiFunctions().tupleEncoderPacked(argumentTypes, targetTypes) :
			m_context.abiFunctions().tupleEncoder(argumentTypes, targetTypes, false)
		);
		templ("arguments", joinHumanReadablePrefixed(argumentVars));
		templ("freeMemPtr", to_string(CompilerUtils::freeMemoryPointer));
		templ("roundUp", m_utils.roundUpFunction());

		m_code << templ.render();
		break;
	}
	case FunctionType::Kind::ABIDecode:
	{
		Whiskers templ(R"(
			<?+retVars>let <retVars> := </+retVars> <abiDecode>(<offset>, add(<offset>, <length>))
		)");

		TypePointer firstArgType = arguments.front()->annotation().type;
		TypePointers targetTypes;

		if (TupleType const* targetTupleType = dynamic_cast<TupleType const*>(_functionCall.annotation().type))
			targetTypes = targetTupleType->components();
		else
			targetTypes = TypePointers{_functionCall.annotation().type};

		if (
			auto referenceType = dynamic_cast<ReferenceType const*>(firstArgType);
			referenceType && referenceType->dataStoredIn(DataLocation::CallData)
			)
		{
			solAssert(referenceType->isImplicitlyConvertibleTo(*TypeProvider::bytesCalldata()), "");
			IRVariable var = convert(*arguments[0], *TypeProvider::bytesCalldata());
			templ("abiDecode", m_context.abiFunctions().tupleDecoder(targetTypes, false));
			templ("offset", var.part("offset").name());
			templ("length", var.part("length").name());
		}
		else
		{
			IRVariable var = convert(*arguments[0], *TypeProvider::bytesMemory());
			templ("abiDecode", m_context.abiFunctions().tupleDecoder(targetTypes, true));
			templ("offset", "add(" + var.part("mpos").name() + ", 32)");
			templ("length",
				m_utils.arrayLengthFunction(*TypeProvider::bytesMemory()) + "(" + var.part("mpos").name() + ")"
			);
		}
		templ("retVars", IRVariable(_functionCall).commaSeparatedList());

		m_code << templ.render();
		break;
	}
	case FunctionType::Kind::Revert:
	{
		solAssert(arguments.size() == parameterTypes.size(), "");
		if (arguments.empty())
			m_code << "revert(0, 0)\n";
		else
		{
			solAssert(arguments.size() == 1, "");

			if (m_context.revertStrings() == RevertStrings::Strip)
				m_code << "revert(0, 0)\n";
			else
			{
				solAssert(type(*arguments.front()).isImplicitlyConvertibleTo(*TypeProvider::stringMemory()),"");

				Whiskers templ(R"({
					let <pos> := <allocateTemporary>()
					mstore(<pos>, <hash>)
					let <end> := <encode>(add(<pos>, 4) <argumentVars>)
					revert(<pos>, sub(<end>, <pos>))
				})");
				templ("pos", m_context.newYulVariable());
				templ("end", m_context.newYulVariable());
				templ("hash", util::selectorFromSignature("Error(string)").str());
				templ("allocateTemporary", m_utils.allocationTemporaryMemoryFunction());
				templ(
					"argumentVars",
					joinHumanReadablePrefixed(IRVariable{*arguments.front()}.stackSlots())
				);
				templ("encode", m_context.abiFunctions().tupleEncoder(
					{&type(*arguments.front())},
					{TypeProvider::stringMemory()}
				));

				m_code << templ.render();
			}
		}

		break;
	}
	// Array creation using new
	case FunctionType::Kind::ObjectCreation:
	{
		ArrayType const& arrayType = dynamic_cast<ArrayType const&>(*_functionCall.annotation().type);
		solAssert(arguments.size() == 1, "");

		IRVariable value = convert(*arguments[0], *TypeProvider::uint256());
		define(_functionCall) <<
			m_utils.allocateAndInitializeMemoryArrayFunction(arrayType) <<
			"(" <<
			value.commaSeparatedList() <<
			")\n";
		break;
	}
	case FunctionType::Kind::KECCAK256:
	{
		solAssert(arguments.size() == 1, "");

		ArrayType const* arrayType = TypeProvider::bytesMemory();

		if (auto const* stringLiteral = dynamic_cast<StringLiteralType const*>(arguments.front()->annotation().type))
		{
			// Optimization: Compute keccak256 on string literals at compile-time.
			define(_functionCall) <<
				("0x" + keccak256(stringLiteral->value()).hex()) <<
				"\n";
		}
		else
		{
			auto array = convert(*arguments[0], *arrayType);

			define(_functionCall) <<
				"keccak256(" <<
				m_utils.arrayDataAreaFunction(*arrayType) <<
				"(" <<
				array.commaSeparatedList() <<
				"), " <<
				m_utils.arrayLengthFunction(*arrayType) <<
				"(" <<
				array.commaSeparatedList() <<
				"))\n";
		}
		break;
	}
	case FunctionType::Kind::ArrayPop:
	{
		auto const& memberAccessExpression = dynamic_cast<MemberAccess const&>(_functionCall.expression()).expression();
		ArrayType const& arrayType = dynamic_cast<ArrayType const&>(*memberAccessExpression.annotation().type);
		define(_functionCall) <<
			m_utils.storageArrayPopFunction(arrayType) <<
			"(" <<
			IRVariable(_functionCall.expression()).commaSeparatedList() <<
			")\n";
		break;
	}
	case FunctionType::Kind::ByteArrayPush:
	case FunctionType::Kind::ArrayPush:
	{
		auto const& memberAccessExpression = dynamic_cast<MemberAccess const&>(_functionCall.expression()).expression();
		ArrayType const& arrayType = dynamic_cast<ArrayType const&>(*memberAccessExpression.annotation().type);

		if (arguments.empty())
		{
			auto slotName = m_context.newYulVariable();
			auto offsetName = m_context.newYulVariable();
			m_code << "let " << slotName << ", " << offsetName << " := " <<
				m_utils.storageArrayPushZeroFunction(arrayType) <<
				"(" << IRVariable(_functionCall.expression()).commaSeparatedList() << ")\n";
			setLValue(_functionCall, IRLValue{
				*arrayType.baseType(),
				IRLValue::Storage{
					slotName,
					offsetName,
				}
			});
		}
		else
		{
			IRVariable argument = convert(*arguments.front(), *arrayType.baseType());
			m_code <<
				m_utils.storageArrayPushFunction(arrayType) <<
				"(" <<
				IRVariable(_functionCall.expression()).commaSeparatedList() <<
				", " <<
				argument.commaSeparatedList() <<
				")\n";
		}
		break;
	}
	case FunctionType::Kind::MetaType:
	{
		break;
	}
	case FunctionType::Kind::AddMod:
	case FunctionType::Kind::MulMod:
	{
		static map<FunctionType::Kind, string> functions = {
			{FunctionType::Kind::AddMod, "addmod"},
			{FunctionType::Kind::MulMod, "mulmod"},
		};
		solAssert(functions.find(functionType->kind()) != functions.end(), "");
		solAssert(arguments.size() == 3 && parameterTypes.size() == 3, "");

		IRVariable modulus(m_context.newYulVariable(), *(parameterTypes[2]));
		define(modulus, *arguments[2]);
		Whiskers templ("if iszero(<modulus>) { <panic>() }\n");
		templ("modulus", modulus.name());
		templ("panic", m_utils.panicFunction(PanicCode::DivisionByZero));
		m_code << templ.render();

		string args;
		for (size_t i = 0; i < 2; ++i)
			args += expressionAsType(*arguments[i], *(parameterTypes[i])) + ", ";
		args += modulus.name();
		define(_functionCall) << functions[functionType->kind()] << "(" << args << ")\n";
		break;
	}
	case FunctionType::Kind::GasLeft:
	case FunctionType::Kind::Selfdestruct:
	case FunctionType::Kind::BlockHash:
	{
		static map<FunctionType::Kind, string> functions = {
			{FunctionType::Kind::GasLeft, "gas"},
			{FunctionType::Kind::Selfdestruct, "selfdestruct"},
			{FunctionType::Kind::BlockHash, "blockhash"},
		};
		solAssert(functions.find(functionType->kind()) != functions.end(), "");

		string args;
		for (size_t i = 0; i < arguments.size(); ++i)
			args += (args.empty() ? "" : ", ") + expressionAsType(*arguments[i], *(parameterTypes[i]));
		define(_functionCall) << functions[functionType->kind()] << "(" << args << ")\n";
		break;
	}
	case FunctionType::Kind::Creation:
	{
		solAssert(!functionType->gasSet(), "Gas limit set for contract creation.");
		solAssert(
			functionType->returnParameterTypes().size() == 1,
			"Constructor should return only one type"
		);

		TypePointers argumentTypes;
		vector<string> constructorParams;
		for (ASTPointer<Expression const> const& arg: arguments)
		{
			argumentTypes.push_back(arg->annotation().type);
			constructorParams += IRVariable{*arg}.stackSlots();
		}

		ContractDefinition const* contract =
			&dynamic_cast<ContractType const&>(*functionType->returnParameterTypes().front()).contractDefinition();
		m_context.subObjectsCreated().insert(contract);

		Whiskers t(R"(
			let <memPos> := <allocateTemporaryMemory>()
			let <memEnd> := add(<memPos>, datasize("<object>"))
			if or(gt(<memEnd>, 0xffffffffffffffff), lt(<memEnd>, <memPos>)) { <panic>() }
			datacopy(<memPos>, dataoffset("<object>"), datasize("<object>"))
			<memEnd> := <abiEncode>(<memEnd><constructorParams>)
			<?saltSet>
				let <retVars> := create2(<value>, <memPos>, sub(<memEnd>, <memPos>), <salt>)
			<!saltSet>
				let <retVars> := create(<value>, <memPos>, sub(<memEnd>, <memPos>))
			</saltSet>
			<releaseTemporaryMemory>()
		)");
		t("memPos", m_context.newYulVariable());
		t("memEnd", m_context.newYulVariable());
		t("allocateTemporaryMemory", m_utils.allocationTemporaryMemoryFunction());
		t("releaseTemporaryMemory", m_utils.releaseTemporaryMemoryFunction());
		t("object", IRNames::creationObject(*contract));
		t("panic", m_utils.panicFunction(PanicCode::ResourceError));
		t("abiEncode",
			m_context.abiFunctions().tupleEncoder(argumentTypes, functionType->parameterTypes(), false)
		);
		t("constructorParams", joinHumanReadablePrefixed(constructorParams));
		t("value", functionType->valueSet() ? IRVariable(_functionCall.expression()).part("value").name() : "0");
		t("saltSet", functionType->saltSet());
		if (functionType->saltSet())
			t("salt", IRVariable(_functionCall.expression()).part("salt").name());
		t("retVars", IRVariable(_functionCall).commaSeparatedList());
		m_code << t.render();

		break;
	}
	case FunctionType::Kind::Send:
	case FunctionType::Kind::Transfer:
	{
		solAssert(arguments.size() == 1 && parameterTypes.size() == 1, "");
		string address{IRVariable(_functionCall.expression()).part("address").name()};
		string value{expressionAsType(*arguments[0], *(parameterTypes[0]))};
		Whiskers templ(R"(
			let <gas> := 0
			if iszero(<value>) { <gas> := <callStipend> }
			let <success> := call(<gas>, <address>, <value>, 0, 0, 0, 0)
			<?isTransfer>
				if iszero(<success>) { <forwardingRevert>() }
			</isTransfer>
		)");
		templ("gas", m_context.newYulVariable());
		templ("callStipend", toString(evmasm::GasCosts::callStipend));
		templ("address", address);
		templ("value", value);
		if (functionType->kind() == FunctionType::Kind::Transfer)
			templ("success", m_context.newYulVariable());
		else
			templ("success", IRVariable(_functionCall).commaSeparatedList());
		templ("isTransfer", functionType->kind() == FunctionType::Kind::Transfer);
		templ("forwardingRevert", m_utils.forwardingRevertFunction());
		m_code << templ.render();

		break;
	}
	case FunctionType::Kind::ECRecover:
	case FunctionType::Kind::RIPEMD160:
	case FunctionType::Kind::SHA256:
	{
		solAssert(!_functionCall.annotation().tryCall, "");
		solAssert(!functionType->valueSet(), "");
		solAssert(!functionType->gasSet(), "");
		solAssert(!functionType->bound(), "");

		static map<FunctionType::Kind, std::tuple<u160, size_t>> precompiles = {
			{FunctionType::Kind::ECRecover, std::make_tuple(1, 0)},
			{FunctionType::Kind::SHA256, std::make_tuple(2, 0)},
			{FunctionType::Kind::RIPEMD160, std::make_tuple(3, 12)},
		};
		auto [ address, offset ] = precompiles[functionType->kind()];
		TypePointers argumentTypes;
		vector<string> argumentStrings;
		for (auto const& arg: arguments)
		{
			argumentTypes.emplace_back(&type(*arg));
			argumentStrings += IRVariable(*arg).stackSlots();
		}
		Whiskers templ(R"(
			let <pos> := <allocateTemporary>()
			let <end> := <encodeArgs>(<pos> <argumentString>)
			<?isECRecover>
				mstore(0, 0)
			</isECRecover>
			let <success> := <call>(<gas>, <address> <?isCall>, 0</isCall>, <pos>, sub(<end>, <pos>), 0, 32)
			if iszero(<success>) { <forwardingRevert>() }
			let <retVars> := <shl>(mload(0))
		)");
		templ("call", m_context.evmVersion().hasStaticCall() ? "staticcall" : "call");
		templ("isCall", !m_context.evmVersion().hasStaticCall());
		templ("shl", m_utils.shiftLeftFunction(offset * 8));
		templ("allocateTemporary", m_utils.allocationTemporaryMemoryFunction());
		templ("pos", m_context.newYulVariable());
		templ("end", m_context.newYulVariable());
		templ("isECRecover", FunctionType::Kind::ECRecover == functionType->kind());
		if (FunctionType::Kind::ECRecover == functionType->kind())
			templ("encodeArgs", m_context.abiFunctions().tupleEncoder(argumentTypes, parameterTypes));
		else
			templ("encodeArgs", m_context.abiFunctions().tupleEncoderPacked(argumentTypes, parameterTypes));
		templ("argumentString", joinHumanReadablePrefixed(argumentStrings));
		templ("address", toString(address));
		templ("success", m_context.newYulVariable());
		templ("retVars", IRVariable(_functionCall).commaSeparatedList());
		templ("forwardingRevert", m_utils.forwardingRevertFunction());
		if (m_context.evmVersion().canOverchargeGasForCall())
			// Send all gas (requires tangerine whistle EVM)
			templ("gas", "gas()");
		else
		{
			// @todo The value 10 is not exact and this could be fine-tuned,
			// but this has worked for years in the old code generator.
			u256 gasNeededByCaller = evmasm::GasCosts::callGas(m_context.evmVersion()) + 10 + evmasm::GasCosts::callNewAccountGas;
			templ("gas", "sub(gas(), " + formatNumber(gasNeededByCaller) + ")");
		}

		m_code << templ.render();

		break;
	}
	default:
		solUnimplemented("FunctionKind " + toString(static_cast<int>(functionType->kind())) + " not yet implemented");
	}
}

void IRGeneratorForStatements::endVisit(FunctionCallOptions const& _options)
{
	setLocation(_options);
	FunctionType const& previousType = dynamic_cast<FunctionType const&>(*_options.expression().annotation().type);

	solUnimplementedAssert(!previousType.bound(), "");

	// Copy over existing values.
	for (auto const& item: previousType.stackItems())
		define(IRVariable(_options).part(get<0>(item)), IRVariable(_options.expression()).part(get<0>(item)));

	for (size_t i = 0; i < _options.names().size(); ++i)
	{
		string const& name = *_options.names()[i];
		solAssert(name == "salt" || name == "gas" || name == "value", "");

		define(IRVariable(_options).part(name), *_options.options()[i]);
	}
}

void IRGeneratorForStatements::endVisit(MemberAccess const& _memberAccess)
{
	setLocation(_memberAccess);
	ASTString const& member = _memberAccess.memberName();
	auto memberFunctionType = dynamic_cast<FunctionType const*>(_memberAccess.annotation().type);
	Type::Category objectCategory = _memberAccess.expression().annotation().type->category();

	if (memberFunctionType && memberFunctionType->bound())
	{
		solAssert((set<Type::Category>{
			Type::Category::Contract,
			Type::Category::Bool,
			Type::Category::Integer,
			Type::Category::Address,
			Type::Category::Function,
			Type::Category::Struct,
			Type::Category::Enum,
			Type::Category::Mapping,
			Type::Category::Array,
			Type::Category::FixedBytes,
		}).count(objectCategory) > 0, "");
		return;
	}

	switch (objectCategory)
	{
	case Type::Category::Contract:
	{
		ContractType const& type = dynamic_cast<ContractType const&>(*_memberAccess.expression().annotation().type);
		if (type.isSuper())
		{
			solAssert(!!_memberAccess.annotation().referencedDeclaration, "Referenced declaration not resolved.");
			ContractDefinition const* super = type.contractDefinition().superContract(m_context.mostDerivedContract());
			solAssert(super, "Super contract not available.");
			FunctionDefinition const& resolvedFunctionDef = dynamic_cast<FunctionDefinition const&>(
				*_memberAccess.annotation().referencedDeclaration
			).resolveVirtual(m_context.mostDerivedContract(), super);

			define(_memberAccess) << to_string(resolvedFunctionDef.id()) << "\n";
			solAssert(resolvedFunctionDef.functionType(true), "");
			solAssert(resolvedFunctionDef.functionType(true)->kind() == FunctionType::Kind::Internal, "");
			m_context.internalFunctionAccessed(_memberAccess, resolvedFunctionDef);
		}
		// ordinary contract type
		else if (Declaration const* declaration = _memberAccess.annotation().referencedDeclaration)
		{
			u256 identifier;
			if (auto const* variable = dynamic_cast<VariableDeclaration const*>(declaration))
				identifier = FunctionType(*variable).externalIdentifier();
			else if (auto const* function = dynamic_cast<FunctionDefinition const*>(declaration))
				identifier = FunctionType(*function).externalIdentifier();
			else
				solAssert(false, "Contract member is neither variable nor function.");

			define(IRVariable(_memberAccess).part("address"), _memberAccess.expression());
			define(IRVariable(_memberAccess).part("functionSelector")) << formatNumber(identifier) << "\n";
		}
		else
			solAssert(false, "Invalid member access in contract");
		break;
	}
	case Type::Category::Integer:
	{
		solAssert(false, "Invalid member access to integer");
		break;
	}
	case Type::Category::Address:
	{
		if (member == "balance")
			define(_memberAccess) <<
				"balance(" <<
				expressionAsType(_memberAccess.expression(), *TypeProvider::address()) <<
				")\n";
		else if (set<string>{"send", "transfer"}.count(member))
		{
			solAssert(dynamic_cast<AddressType const&>(*_memberAccess.expression().annotation().type).stateMutability() == StateMutability::Payable, "");
			define(IRVariable{_memberAccess}.part("address"), _memberAccess.expression());
		}
		else if (set<string>{"call", "callcode", "delegatecall", "staticcall"}.count(member))
			define(IRVariable{_memberAccess}.part("address"), _memberAccess.expression());
		else
			solAssert(false, "Invalid member access to address");
		break;
	}
	case Type::Category::Function:
		if (member == "selector")
		{
			FunctionType const& functionType = dynamic_cast<FunctionType const&>(
				*_memberAccess.expression().annotation().type
			);
			if (functionType.kind() == FunctionType::Kind::External)
				define(IRVariable{_memberAccess}, IRVariable(_memberAccess.expression()).part("functionSelector"));
			else if (functionType.kind() == FunctionType::Kind::Declaration)
			{
				solAssert(functionType.hasDeclaration(), "");
				define(IRVariable{_memberAccess}) << formatNumber(functionType.externalIdentifier() << 224) << "\n";
			}
			else
				solAssert(false, "Invalid use of .selector");
		}
		else if (member == "address")
		{
			solUnimplementedAssert(
				dynamic_cast<FunctionType const&>(*_memberAccess.expression().annotation().type).kind() ==
				FunctionType::Kind::External, ""
			);
			define(IRVariable{_memberAccess}, IRVariable(_memberAccess.expression()).part("address"));
		}
		else
			solAssert(
				!!_memberAccess.expression().annotation().type->memberType(member),
				"Invalid member access to function."
			);
		break;
	case Type::Category::Magic:
		// we can ignore the kind of magic and only look at the name of the member
		if (member == "coinbase")
			define(_memberAccess) << "coinbase()\n";
		else if (member == "timestamp")
			define(_memberAccess) << "timestamp()\n";
		else if (member == "difficulty")
			define(_memberAccess) << "difficulty()\n";
		else if (member == "number")
			define(_memberAccess) << "number()\n";
		else if (member == "gaslimit")
			define(_memberAccess) << "gaslimit()\n";
		else if (member == "sender")
			define(_memberAccess) << "caller()\n";
		else if (member == "value")
			define(_memberAccess) << "callvalue()\n";
		else if (member == "origin")
			define(_memberAccess) << "origin()\n";
		else if (member == "gasprice")
			define(_memberAccess) << "gasprice()\n";
		else if (member == "data")
		{
			IRVariable var(_memberAccess);
			define(var.part("offset")) << "0\n";
			define(var.part("length")) << "calldatasize()\n";
		}
		else if (member == "sig")
			define(_memberAccess) <<
				"and(calldataload(0), " <<
				formatNumber(u256(0xffffffff) << (256 - 32)) <<
				")\n";
		else if (member == "gas")
			solAssert(false, "Gas has been removed.");
		else if (member == "blockhash")
			solAssert(false, "Blockhash has been removed.");
		else if (member == "creationCode" || member == "runtimeCode")
		{
			TypePointer arg = dynamic_cast<MagicType const&>(*_memberAccess.expression().annotation().type).typeArgument();
			ContractDefinition const& contract = dynamic_cast<ContractType const&>(*arg).contractDefinition();
			m_context.subObjectsCreated().insert(&contract);
			m_code << Whiskers(R"(
				let <size> := datasize("<objectName>")
				let <result> := <allocationFunction>(add(<size>, 32))
				mstore(<result>, <size>)
				datacopy(add(<result>, 32), dataoffset("<objectName>"), <size>)
			)")
			("allocationFunction", m_utils.allocationFunction())
			("size", m_context.newYulVariable())
			("objectName", IRNames::creationObject(contract) + (member == "runtimeCode" ? "." + IRNames::runtimeObject(contract) : ""))
			("result", IRVariable(_memberAccess).commaSeparatedList()).render();
		}
		else if (member == "name")
		{
			solUnimplementedAssert(false, "");
		}
		else if (member == "interfaceId")
		{
			TypePointer arg = dynamic_cast<MagicType const&>(*_memberAccess.expression().annotation().type).typeArgument();
			ContractDefinition const& contract = dynamic_cast<ContractType const&>(*arg).contractDefinition();
			define(_memberAccess) << formatNumber(u256{contract.interfaceId()} << (256 - 32)) << "\n";
		}
		else if (member == "min" || member == "max")
		{
			MagicType const* arg = dynamic_cast<MagicType const*>(_memberAccess.expression().annotation().type);
			IntegerType const* integerType = dynamic_cast<IntegerType const*>(arg->typeArgument());

			if (member == "min")
				define(_memberAccess) << formatNumber(integerType->min()) << "\n";
			else
				define(_memberAccess) << formatNumber(integerType->max()) << "\n";
		}
		else if (set<string>{"encode", "encodePacked", "encodeWithSelector", "encodeWithSignature", "decode"}.count(member))
		{
			// no-op
		}
		else
			solAssert(false, "Unknown magic member.");
		break;
	case Type::Category::Struct:
	{
		auto const& structType = dynamic_cast<StructType const&>(*_memberAccess.expression().annotation().type);

		IRVariable expression(_memberAccess.expression());
		switch (structType.location())
		{
		case DataLocation::Storage:
		{
			pair<u256, unsigned> const& offsets = structType.storageOffsetsOfMember(member);
			string slot = m_context.newYulVariable();
			m_code << "let " << slot << " := " <<
				("add(" + expression.part("slot").name() + ", " + offsets.first.str() + ")\n");
			setLValue(_memberAccess, IRLValue{
				type(_memberAccess),
				IRLValue::Storage{slot, offsets.second}
			});
			break;
		}
		case DataLocation::Memory:
		{
			string pos = m_context.newYulVariable();
			m_code << "let " << pos << " := " <<
				("add(" + expression.part("mpos").name() + ", " + structType.memoryOffsetOfMember(member).str() + ")\n");
			setLValue(_memberAccess, IRLValue{
				type(_memberAccess),
				IRLValue::Memory{pos}
			});
			break;
		}
		case DataLocation::CallData:
		{
			string baseRef = expression.part("offset").name();
			string offset = m_context.newYulVariable();
			m_code << "let " << offset << " := " << "add(" << baseRef << ", " << to_string(structType.calldataOffsetOfMember(member)) << ")\n";
			if (_memberAccess.annotation().type->isDynamicallyEncoded())
				define(_memberAccess) <<
					m_utils.accessCalldataTailFunction(*_memberAccess.annotation().type) <<
					"(" <<
					baseRef <<
					", " <<
					offset <<
					")" <<
					std::endl;
			else
				define(_memberAccess) <<
					m_utils.readFromCalldata(*_memberAccess.annotation().type) <<
					"(" <<
					offset <<
					")" <<
					std::endl;
			break;
		}
		default:
			solAssert(false, "Illegal data location for struct.");
		}
		break;
	}
	case Type::Category::Enum:
	{
		EnumType const& type = dynamic_cast<EnumType const&>(*_memberAccess.expression().annotation().type);
		define(_memberAccess) << to_string(type.memberValue(_memberAccess.memberName())) << "\n";
		break;
	}
	case Type::Category::Array:
	{
		auto const& type = dynamic_cast<ArrayType const&>(*_memberAccess.expression().annotation().type);

		if (member == "length")
			define(_memberAccess) <<
				m_utils.arrayLengthFunction(type) <<
				"(" <<
				IRVariable(_memberAccess.expression()).commaSeparatedList() <<
				")\n";
		else if (member == "pop" || member == "push")
		{
			solAssert(type.location() == DataLocation::Storage, "");
			define(IRVariable{_memberAccess}.part("slot"), IRVariable{_memberAccess.expression()}.part("slot"));
		}
		else
			solAssert(false, "Invalid array member access.");

		break;
	}
	case Type::Category::FixedBytes:
	{
		auto const& type = dynamic_cast<FixedBytesType const&>(*_memberAccess.expression().annotation().type);
		if (member == "length")
			define(_memberAccess) << to_string(type.numBytes()) << "\n";
		else
			solAssert(false, "Illegal fixed bytes member.");
		break;
	}
	case Type::Category::TypeType:
	{
		Type const& actualType = *dynamic_cast<TypeType const&>(
			*_memberAccess.expression().annotation().type
		).actualType();

		if (actualType.category() == Type::Category::Contract)
		{
			if (auto const* variable = dynamic_cast<VariableDeclaration const*>(_memberAccess.annotation().referencedDeclaration))
				handleVariableReference(*variable, _memberAccess);
			else if (memberFunctionType)
			{
				switch (memberFunctionType->kind())
				{
				case FunctionType::Kind::Declaration:
					break;
				case FunctionType::Kind::Internal:
					if (auto const* function = dynamic_cast<FunctionDefinition const*>(_memberAccess.annotation().referencedDeclaration))
					{
						define(_memberAccess) << to_string(function->id()) << "\n";
						m_context.internalFunctionAccessed(_memberAccess, *function);
					}
					else
						solAssert(false, "Function not found in member access");
					break;
				case FunctionType::Kind::Event:
					solAssert(
						dynamic_cast<EventDefinition const*>(_memberAccess.annotation().referencedDeclaration),
						"Event not found"
					);
					// the call will do the resolving
					break;
				case FunctionType::Kind::DelegateCall:
					define(IRVariable(_memberAccess).part("address"), _memberAccess.expression());
					define(IRVariable(_memberAccess).part("functionSelector")) << formatNumber(memberFunctionType->externalIdentifier()) << "\n";
					break;
				case FunctionType::Kind::External:
				case FunctionType::Kind::Creation:
				case FunctionType::Kind::Send:
				case FunctionType::Kind::BareCall:
				case FunctionType::Kind::BareCallCode:
				case FunctionType::Kind::BareDelegateCall:
				case FunctionType::Kind::BareStaticCall:
				case FunctionType::Kind::Transfer:
				case FunctionType::Kind::ECRecover:
				case FunctionType::Kind::SHA256:
				case FunctionType::Kind::RIPEMD160:
				default:
					solAssert(false, "unsupported member function");
				}
			}
			else if (dynamic_cast<TypeType const*>(_memberAccess.annotation().type))
			{
				// no-op
			}
			else
				// The old code generator had a generic "else" case here
				// without any specific code being generated,
				// but it would still be better to have an exhaustive list.
				solAssert(false, "");
		}
		else if (EnumType const* enumType = dynamic_cast<EnumType const*>(&actualType))
			define(_memberAccess) << to_string(enumType->memberValue(_memberAccess.memberName())) << "\n";
		else
			// The old code generator had a generic "else" case here
			// without any specific code being generated,
			// but it would still be better to have an exhaustive list.
			solAssert(false, "");
		break;
	}
	case Type::Category::Module:
	{
		Type::Category category = _memberAccess.annotation().type->category();
		solAssert(
			dynamic_cast<VariableDeclaration const*>(_memberAccess.annotation().referencedDeclaration) ||
			dynamic_cast<FunctionDefinition const*>(_memberAccess.annotation().referencedDeclaration) ||
			category == Type::Category::TypeType ||
			category == Type::Category::Module,
			""
		);
		if (auto variable = dynamic_cast<VariableDeclaration const*>(_memberAccess.annotation().referencedDeclaration))
		{
			solAssert(variable->isConstant(), "");
			handleVariableReference(*variable, static_cast<Expression const&>(_memberAccess));
		}
		else if (auto const* function = dynamic_cast<FunctionDefinition const*>(_memberAccess.annotation().referencedDeclaration))
		{
			auto funType = dynamic_cast<FunctionType const*>(_memberAccess.annotation().type);
			solAssert(function && function->isFree(), "");
			solAssert(function->functionType(true), "");
			solAssert(function->functionType(true)->kind() == FunctionType::Kind::Internal, "");
			solAssert(funType->kind() == FunctionType::Kind::Internal, "");
			solAssert(*_memberAccess.annotation().requiredLookup == VirtualLookup::Static, "");

			define(_memberAccess) << to_string(function->id()) << "\n";
			m_context.internalFunctionAccessed(_memberAccess, *function);
		}
		break;
	}
	default:
		solAssert(false, "Member access to unknown type.");
	}
}

bool IRGeneratorForStatements::visit(InlineAssembly const& _inlineAsm)
{
	setLocation(_inlineAsm);
	m_context.setInlineAssemblySeen();
	CopyTranslate bodyCopier{_inlineAsm.dialect(), m_context, _inlineAsm.annotation().externalReferences};

	yul::Statement modified = bodyCopier(_inlineAsm.operations());

	solAssert(holds_alternative<yul::Block>(modified), "");

	// Do not provide dialect so that we get the full type information.
	m_code << yul::AsmPrinter()(std::get<yul::Block>(modified)) << "\n";
	return false;
}


void IRGeneratorForStatements::endVisit(IndexAccess const& _indexAccess)
{
	setLocation(_indexAccess);
	Type const& baseType = *_indexAccess.baseExpression().annotation().type;

	if (baseType.category() == Type::Category::Mapping)
	{
		solAssert(_indexAccess.indexExpression(), "Index expression expected.");

		MappingType const& mappingType = dynamic_cast<MappingType const&>(baseType);
		Type const& keyType = *_indexAccess.indexExpression()->annotation().type;
		solAssert(keyType.sizeOnStack() <= 1, "");

		string slot = m_context.newYulVariable();
		Whiskers templ("let <slot> := <indexAccess>(<base><?+key>,<key></+key>)\n");
		templ("slot", slot);
		templ("indexAccess", m_utils.mappingIndexAccessFunction(mappingType, keyType));
		templ("base", IRVariable(_indexAccess.baseExpression()).commaSeparatedList());
		templ("key", IRVariable(*_indexAccess.indexExpression()).commaSeparatedList());
		m_code << templ.render();
		setLValue(_indexAccess, IRLValue{
			*_indexAccess.annotation().type,
			IRLValue::Storage{
				slot,
				0u
			}
		});
	}
	else if (baseType.category() == Type::Category::Array || baseType.category() == Type::Category::ArraySlice)
	{
		ArrayType const& arrayType =
			baseType.category() == Type::Category::Array ?
			dynamic_cast<ArrayType const&>(baseType) :
			dynamic_cast<ArraySliceType const&>(baseType).arrayType();

		if (baseType.category() == Type::Category::ArraySlice)
			solAssert(arrayType.dataStoredIn(DataLocation::CallData) && arrayType.isDynamicallySized(), "");

		solAssert(_indexAccess.indexExpression(), "Index expression expected.");

		switch (arrayType.location())
		{
			case DataLocation::Storage:
			{
				string slot = m_context.newYulVariable();
				string offset = m_context.newYulVariable();

				m_code << Whiskers(R"(
					let <slot>, <offset> := <indexFunc>(<array>, <index>)
				)")
				("slot", slot)
				("offset", offset)
				("indexFunc", m_utils.storageArrayIndexAccessFunction(arrayType))
				("array", IRVariable(_indexAccess.baseExpression()).part("slot").name())
				("index", IRVariable(*_indexAccess.indexExpression()).name())
				.render();

				setLValue(_indexAccess, IRLValue{
					*_indexAccess.annotation().type,
					IRLValue::Storage{slot, offset}
				});

				break;
			}
			case DataLocation::Memory:
			{
				string const memAddress =
					m_utils.memoryArrayIndexAccessFunction(arrayType) +
					"(" +
					IRVariable(_indexAccess.baseExpression()).part("mpos").name() +
					", " +
					expressionAsType(*_indexAccess.indexExpression(), *TypeProvider::uint256()) +
					")";

				setLValue(_indexAccess, IRLValue{
					*arrayType.baseType(),
					IRLValue::Memory{memAddress, arrayType.isByteArray()}
				});
				break;
			}
			case DataLocation::CallData:
			{
				IRVariable var(m_context.newYulVariable(), *arrayType.baseType());
				define(var) <<
					m_utils.calldataArrayIndexAccessFunction(arrayType) <<
					"(" <<
					IRVariable(_indexAccess.baseExpression()).commaSeparatedList() <<
					", " <<
					expressionAsType(*_indexAccess.indexExpression(), *TypeProvider::uint256()) <<
					")\n";
				if (arrayType.isByteArray())
					define(_indexAccess) <<
						m_utils.cleanupFunction(*arrayType.baseType()) <<
						"(calldataload(" <<
						var.name() <<
						"))\n";
				else if (arrayType.baseType()->isValueType())
					define(_indexAccess) <<
						m_utils.readFromCalldata(*arrayType.baseType()) <<
						"(" <<
						var.commaSeparatedList() <<
						")\n";
				else
					define(_indexAccess, var);
				break;
			}
		}
	}
	else if (baseType.category() == Type::Category::FixedBytes)
	{
		auto const& fixedBytesType = dynamic_cast<FixedBytesType const&>(baseType);
		solAssert(_indexAccess.indexExpression(), "Index expression expected.");

		IRVariable index{m_context.newYulVariable(), *TypeProvider::uint256()};
		define(index, *_indexAccess.indexExpression());
		m_code << Whiskers(R"(
			if iszero(lt(<index>, <length>)) { <panic>() }
			let <result> := <shl248>(byte(<index>, <array>))
		)")
		("index", index.name())
		("length", to_string(fixedBytesType.numBytes()))
		("panic", m_utils.panicFunction(PanicCode::ArrayOutOfBounds))
		("array", IRVariable(_indexAccess.baseExpression()).name())
		("shl248", m_utils.shiftLeftFunction(256 - 8))
		("result", IRVariable(_indexAccess).name())
		.render();
	}
	else if (baseType.category() == Type::Category::TypeType)
	{
		solAssert(baseType.sizeOnStack() == 0, "");
		solAssert(_indexAccess.annotation().type->sizeOnStack() == 0, "");
		// no-op - this seems to be a lone array type (`structType[];`)
	}
	else
		solAssert(false, "Index access only allowed for mappings or arrays.");
}

void IRGeneratorForStatements::endVisit(IndexRangeAccess const& _indexRangeAccess)
{
	setLocation(_indexRangeAccess);
	Type const& baseType = *_indexRangeAccess.baseExpression().annotation().type;
	solAssert(
		baseType.category() == Type::Category::Array || baseType.category() == Type::Category::ArraySlice,
		"Index range accesses is available only on arrays and array slices."
	);

	ArrayType const& arrayType =
		baseType.category() == Type::Category::Array ?
		dynamic_cast<ArrayType const &>(baseType) :
		dynamic_cast<ArraySliceType const &>(baseType).arrayType();

	switch (arrayType.location())
	{
		case DataLocation::CallData:
		{
			solAssert(baseType.isDynamicallySized(), "");
			IRVariable sliceStart{m_context.newYulVariable(), *TypeProvider::uint256()};
			if (_indexRangeAccess.startExpression())
				define(sliceStart, IRVariable{*_indexRangeAccess.startExpression()});
			else
				define(sliceStart) << u256(0) << "\n";

			IRVariable sliceEnd{
				m_context.newYulVariable(),
				*TypeProvider::uint256()
			};
			if (_indexRangeAccess.endExpression())
				define(sliceEnd, IRVariable{*_indexRangeAccess.endExpression()});
			else
				define(sliceEnd, IRVariable{_indexRangeAccess.baseExpression()}.part("length"));

			IRVariable range{_indexRangeAccess};
			define(range) <<
				m_utils.calldataArrayIndexRangeAccess(arrayType) << "(" <<
				IRVariable{_indexRangeAccess.baseExpression()}.commaSeparatedList() << ", " <<
				sliceStart.name() << ", " <<
				sliceEnd.name() << ")\n";
			break;
		}
		default:
			solUnimplementedAssert(false, "Index range accesses is implemented only on calldata arrays.");
	}
}

void IRGeneratorForStatements::endVisit(Identifier const& _identifier)
{
	setLocation(_identifier);
	Declaration const* declaration = _identifier.annotation().referencedDeclaration;
	if (MagicVariableDeclaration const* magicVar = dynamic_cast<MagicVariableDeclaration const*>(declaration))
	{
		switch (magicVar->type()->category())
		{
		case Type::Category::Contract:
			if (dynamic_cast<ContractType const&>(*magicVar->type()).isSuper())
				solAssert(_identifier.name() == "super", "");
			else
			{
				solAssert(_identifier.name() == "this", "");
				define(_identifier) << "address()\n";
			}
			break;
		case Type::Category::Integer:
			solAssert(_identifier.name() == "now", "");
			define(_identifier) << "timestamp()\n";
			break;
		default:
			break;
		}
		return;
	}
	else if (FunctionDefinition const* functionDef = dynamic_cast<FunctionDefinition const*>(declaration))
	{
		solAssert(*_identifier.annotation().requiredLookup == VirtualLookup::Virtual, "");
		FunctionDefinition const& resolvedFunctionDef = functionDef->resolveVirtual(m_context.mostDerivedContract());
		define(_identifier) << to_string(resolvedFunctionDef.id()) << "\n";

		solAssert(resolvedFunctionDef.functionType(true), "");
		solAssert(resolvedFunctionDef.functionType(true)->kind() == FunctionType::Kind::Internal, "");
		m_context.internalFunctionAccessed(_identifier, resolvedFunctionDef);
	}
	else if (VariableDeclaration const* varDecl = dynamic_cast<VariableDeclaration const*>(declaration))
		handleVariableReference(*varDecl, _identifier);
	else if (dynamic_cast<ContractDefinition const*>(declaration))
	{
		// no-op
	}
	else if (dynamic_cast<EventDefinition const*>(declaration))
	{
		// no-op
	}
	else if (dynamic_cast<EnumDefinition const*>(declaration))
	{
		// no-op
	}
	else if (dynamic_cast<StructDefinition const*>(declaration))
	{
		// no-op
	}
	else if (dynamic_cast<ImportDirective const*>(declaration))
	{
		// no-op
	}
	else
	{
		solAssert(false, "Identifier type not expected in expression context.");
	}
}

bool IRGeneratorForStatements::visit(Literal const& _literal)
{
	setLocation(_literal);
	Type const& literalType = type(_literal);

	switch (literalType.category())
	{
	case Type::Category::RationalNumber:
	case Type::Category::Bool:
	case Type::Category::Address:
		define(_literal) << toCompactHexWithPrefix(literalType.literalValue(&_literal)) << "\n";
		break;
	case Type::Category::StringLiteral:
		break; // will be done during conversion
	default:
		solUnimplemented("Only integer, boolean and string literals implemented for now.");
	}
	return false;
}

void IRGeneratorForStatements::handleVariableReference(
	VariableDeclaration const& _variable,
	Expression const& _referencingExpression
)
{
	setLocation(_referencingExpression);
	if ((_variable.isStateVariable() || _variable.isFileLevelVariable()) && _variable.isConstant())
		define(_referencingExpression) << constantValueFunction(_variable) << "()\n";
	else if (_variable.isStateVariable() && _variable.immutable())
		setLValue(_referencingExpression, IRLValue{
			*_variable.annotation().type,
			IRLValue::Immutable{&_variable}
		});
	else if (m_context.isLocalVariable(_variable))
		setLValue(_referencingExpression, IRLValue{
			*_variable.annotation().type,
			IRLValue::Stack{m_context.localVariable(_variable)}
		});
	else if (m_context.isStateVariable(_variable))
		setLValue(_referencingExpression, IRLValue{
			*_variable.annotation().type,
			IRLValue::Storage{
				toCompactHexWithPrefix(m_context.storageLocationOfStateVariable(_variable).first),
				m_context.storageLocationOfStateVariable(_variable).second
			}
		});
	else
		solAssert(false, "Invalid variable kind.");
}

void IRGeneratorForStatements::appendExternalFunctionCall(
	FunctionCall const& _functionCall,
	vector<ASTPointer<Expression const>> const& _arguments
)
{
	FunctionType const& funType = dynamic_cast<FunctionType const&>(type(_functionCall.expression()));
	solAssert(!funType.takesArbitraryParameters(), "");
	solAssert(_arguments.size() == funType.parameterTypes().size(), "");
	solAssert(!funType.isBareCall(), "");
	FunctionType::Kind const funKind = funType.kind();

	solAssert(
		funKind == FunctionType::Kind::External || funKind == FunctionType::Kind::DelegateCall,
		"Can only be used for regular external calls."
	);

	solUnimplementedAssert(!funType.bound(), "");

	bool const isDelegateCall = funKind == FunctionType::Kind::DelegateCall;
	bool const useStaticCall = funType.stateMutability() <= StateMutability::View && m_context.evmVersion().hasStaticCall();

	ReturnInfo const returnInfo{m_context.evmVersion(), funType};

	TypePointers argumentTypes;
	vector<string> argumentStrings;
	for (auto const& arg: _arguments)
	{
		argumentTypes.emplace_back(&type(*arg));
		argumentStrings += IRVariable(*arg).stackSlots();
	}


	if (!m_context.evmVersion().canOverchargeGasForCall())
	{
		// Touch the end of the output area so that we do not pay for memory resize during the call
		// (which we would have to subtract from the gas left)
		// We could also just use MLOAD; POP right before the gas calculation, but the optimizer
		// would remove that, so we use MSTORE here.
		if (!funType.gasSet() && returnInfo.estimatedReturnSize > 0)
			m_code << "mstore(add(" << freeMemory() << ", " << to_string(returnInfo.estimatedReturnSize) << "), 0)\n";
	}

	Whiskers templ(R"(
		if iszero(extcodesize(<address>)) { revert(0, 0) }

		// storage for arguments and returned data
		let <pos> := <freeMemory>
		mstore(<pos>, <shl28>(<funSel>))
		let <end> := <encodeArgs>(add(<pos>, 4) <argumentString>)

		let <success> := <call>(<gas>, <address>, <?hasValue> <value>, </hasValue> <pos>, sub(<end>, <pos>), <pos>, <reservedReturnSize>)
		<?noTryCall>
			if iszero(<success>) { <forwardingRevert>() }
		</noTryCall>
		<?+retVars> let <retVars> </+retVars>
		if <success> {
			<?dynamicReturnSize>
				// copy dynamic return data out
				returndatacopy(<pos>, 0, returndatasize())
			</dynamicReturnSize>

			// update freeMemoryPointer according to dynamic return size
			mstore(<freeMemoryPointer>, add(<pos>, <roundUp>(<returnSize>)))

			// decode return parameters from external try-call into retVars
			<?+retVars> <retVars> := </+retVars> <abiDecode>(<pos>, add(<pos>, <returnSize>))
		}
	)");
	templ("pos", m_context.newYulVariable());
	templ("end", m_context.newYulVariable());
	if (_functionCall.annotation().tryCall)
		templ("success", IRNames::trySuccessConditionVariable(_functionCall));
	else
		templ("success", m_context.newYulVariable());
	templ("freeMemory", freeMemory());
	templ("shl28", m_utils.shiftLeftFunction(8 * (32 - 4)));

	templ("funSel", IRVariable(_functionCall.expression()).part("functionSelector").name());
	templ("address", IRVariable(_functionCall.expression()).part("address").name());

	// Always use the actual return length, and not our calculated expected length, if returndatacopy is supported.
	// This ensures it can catch badly formatted input from external calls.
	if (m_context.evmVersion().supportsReturndata())
		templ("returnSize", "returndatasize()");
	else
		templ("returnSize", to_string(returnInfo.estimatedReturnSize));

	templ("reservedReturnSize", returnInfo.dynamicReturnSize ? "0" : to_string(returnInfo.estimatedReturnSize));

	string const retVars = IRVariable(_functionCall).commaSeparatedList();
	templ("retVars", retVars);
	solAssert(retVars.empty() == returnInfo.returnTypes.empty(), "");

	templ("roundUp", m_utils.roundUpFunction());
	templ("abiDecode", m_context.abiFunctions().tupleDecoder(returnInfo.returnTypes, true));
	templ("dynamicReturnSize", returnInfo.dynamicReturnSize);
	templ("freeMemoryPointer", to_string(CompilerUtils::freeMemoryPointer));

	templ("noTryCall", !_functionCall.annotation().tryCall);

	bool encodeForLibraryCall = funKind == FunctionType::Kind::DelegateCall;

	solAssert(funType.padArguments(), "");
	templ("encodeArgs", m_context.abiFunctions().tupleEncoder(argumentTypes, funType.parameterTypes(), encodeForLibraryCall));
	templ("argumentString", joinHumanReadablePrefixed(argumentStrings));

	solAssert(!isDelegateCall || !funType.valueSet(), "Value set for delegatecall");
	solAssert(!useStaticCall || !funType.valueSet(), "Value set for staticcall");

	templ("hasValue", !isDelegateCall && !useStaticCall);
	templ("value", funType.valueSet() ? IRVariable(_functionCall.expression()).part("value").name() : "0");

	if (funType.gasSet())
		templ("gas", IRVariable(_functionCall.expression()).part("gas").name());
	else if (m_context.evmVersion().canOverchargeGasForCall())
		// Send all gas (requires tangerine whistle EVM)
		templ("gas", "gas()");
	else
	{
		// send all gas except the amount needed to execute "SUB" and "CALL"
		// @todo this retains too much gas for now, needs to be fine-tuned.
		u256 gasNeededByCaller = evmasm::GasCosts::callGas(m_context.evmVersion()) + 10;
		if (funType.valueSet())
			gasNeededByCaller += evmasm::GasCosts::callValueTransferGas;
		templ("gas", "sub(gas(), " + formatNumber(gasNeededByCaller) + ")");
	}
	// Order is important here, STATICCALL might overlap with DELEGATECALL.
	if (isDelegateCall)
		templ("call", "delegatecall");
	else if (useStaticCall)
		templ("call", "staticcall");
	else
		templ("call", "call");

	templ("forwardingRevert", m_utils.forwardingRevertFunction());

	m_code << templ.render();
}

void IRGeneratorForStatements::appendBareCall(
	FunctionCall const& _functionCall,
	vector<ASTPointer<Expression const>> const& _arguments
)
{
	FunctionType const& funType = dynamic_cast<FunctionType const&>(type(_functionCall.expression()));
	solAssert(
		!funType.bound() &&
		!funType.takesArbitraryParameters() &&
		_arguments.size() == 1 &&
		funType.parameterTypes().size() == 1, ""
	);
	FunctionType::Kind const funKind = funType.kind();

	solAssert(funKind != FunctionType::Kind::BareStaticCall || m_context.evmVersion().hasStaticCall(), "");
	solAssert(funKind != FunctionType::Kind::BareCallCode, "Callcode has been removed.");
	solAssert(
		funKind == FunctionType::Kind::BareCall ||
		funKind == FunctionType::Kind::BareDelegateCall ||
		funKind == FunctionType::Kind::BareStaticCall, ""
	);

	solAssert(!_functionCall.annotation().tryCall, "");
	Whiskers templ(R"(
		<?needsEncoding>
			let <pos> := mload(<freeMemoryPointer>)
			let <length> := sub(<encode>(<pos> <?+arg>,</+arg> <arg>), <pos>)
		<!needsEncoding>
			let <pos> := add(<arg>, 0x20)
			let <length> := mload(<arg>)
		</needsEncoding>

		let <success> := <call>(<gas>, <address>, <?+value> <value>, </+value> <pos>, <length>, 0, 0)
		<?+returndataVar>
			let <returndataVar> := <extractReturndataFunction>()
		</+returndataVar>
	)");

	templ("freeMemoryPointer", to_string(CompilerUtils::freeMemoryPointer));
	templ("pos", m_context.newYulVariable());
	templ("length", m_context.newYulVariable());

	templ("arg", IRVariable(*_arguments.front()).commaSeparatedList());
	Type const& argType = type(*_arguments.front());
	if (argType == *TypeProvider::bytesMemory() || argType == *TypeProvider::stringMemory())
		templ("needsEncoding", false);
	else
	{
		templ("needsEncoding", true);
		ABIFunctions abi(m_context.evmVersion(), m_context.revertStrings(), m_context.functionCollector());
		templ("encode", abi.tupleEncoderPacked({&argType}, {TypeProvider::bytesMemory()}));
	}

	templ("success", IRVariable(_functionCall).tupleComponent(0).name());
	if (IRVariable(_functionCall).tupleComponent(1).type().category() == Type::Category::InaccessibleDynamic)
		templ("returndataVar", "");
	else
	{
		templ("returndataVar", IRVariable(_functionCall).tupleComponent(1).part("mpos").name());
		templ("extractReturndataFunction", m_utils.extractReturndataFunction());
	}

	templ("address", IRVariable(_functionCall.expression()).part("address").name());

	if (funKind == FunctionType::Kind::BareCall)
	{
		templ("value", funType.valueSet() ? IRVariable(_functionCall.expression()).part("value").name() : "0");
		templ("call", "call");
	}
	else
	{
		solAssert(!funType.valueSet(), "Value set for delegatecall or staticcall.");
		templ("value", "");
		if (funKind == FunctionType::Kind::BareStaticCall)
			templ("call", "staticcall");
		else
			templ("call", "delegatecall");
	}

	if (funType.gasSet())
		templ("gas", IRVariable(_functionCall.expression()).part("gas").name());
	else if (m_context.evmVersion().canOverchargeGasForCall())
		// Send all gas (requires tangerine whistle EVM)
		templ("gas", "gas()");
	else
	{
		// send all gas except the amount needed to execute "SUB" and "CALL"
		// @todo this retains too much gas for now, needs to be fine-tuned.
		u256 gasNeededByCaller = evmasm::GasCosts::callGas(m_context.evmVersion()) + 10;
		if (funType.valueSet())
			gasNeededByCaller += evmasm::GasCosts::callValueTransferGas;
		gasNeededByCaller += evmasm::GasCosts::callNewAccountGas; // we never know
		templ("gas", "sub(gas(), " + formatNumber(gasNeededByCaller) + ")");
	}

	m_code << templ.render();
}

string IRGeneratorForStatements::freeMemory()
{
	return "mload(" + to_string(CompilerUtils::freeMemoryPointer) + ")";
}

IRVariable IRGeneratorForStatements::convert(IRVariable const& _from, Type const& _to)
{
	if (_from.type() == _to)
		return _from;
	else
	{
		IRVariable converted(m_context.newYulVariable(), _to);
		define(converted, _from);
		return converted;
	}
}

std::string IRGeneratorForStatements::expressionAsType(Expression const& _expression, Type const& _to, bool _forceCleanup)
{
	IRVariable from(_expression);
	if (from.type() == _to)
	{
		if (_forceCleanup)
			return m_utils.cleanupFunction(_to) + "(" + from.commaSeparatedList() + ")";
		else
			return from.commaSeparatedList();
	}
	else
		return m_utils.conversionFunction(from.type(), _to) + "(" + from.commaSeparatedList() + ")";
}

std::ostream& IRGeneratorForStatements::define(IRVariable const& _var)
{
	if (_var.type().sizeOnStack() > 0)
		m_code << "let " << _var.commaSeparatedList() << " := ";
	return m_code;
}

void IRGeneratorForStatements::declare(IRVariable const& _var)
{
	if (_var.type().sizeOnStack() > 0)
		m_code << "let " << _var.commaSeparatedList() << "\n";
}

void IRGeneratorForStatements::declareAssign(IRVariable const& _lhs, IRVariable const& _rhs, bool _declare)
{
	string output;
	if (_lhs.type() == _rhs.type())
		for (auto const& [stackItemName, stackItemType]: _lhs.type().stackItems())
			if (stackItemType)
				declareAssign(_lhs.part(stackItemName), _rhs.part(stackItemName), _declare);
			else
				m_code << (_declare ? "let ": "") << _lhs.part(stackItemName).name() << " := " << _rhs.part(stackItemName).name() << "\n";
	else
	{
		if (_lhs.type().sizeOnStack() > 0)
			m_code <<
				(_declare ? "let ": "") <<
				_lhs.commaSeparatedList() <<
				" := ";
		m_code << m_context.utils().conversionFunction(_rhs.type(), _lhs.type()) <<
			"(" <<
			_rhs.commaSeparatedList() <<
			")\n";
	}
}

IRVariable IRGeneratorForStatements::zeroValue(Type const& _type, bool _splitFunctionTypes)
{
	IRVariable irVar{IRNames::zeroValue(_type, m_context.newYulVariable()), _type};
	define(irVar) << m_utils.zeroValueFunction(_type, _splitFunctionTypes) << "()\n";
	return irVar;
}

void IRGeneratorForStatements::appendSimpleUnaryOperation(UnaryOperation const& _operation, Expression const& _expr)
{
	string func;

	if (_operation.getOperator() == Token::Not)
		func = "iszero";
	else if (_operation.getOperator() == Token::BitNot)
		func = "not";
	else
		solAssert(false, "Invalid Token!");

	define(_operation) <<
		m_utils.cleanupFunction(type(_expr)) <<
		"(" <<
			func <<
			"(" <<
			IRVariable(_expr).commaSeparatedList() <<
			")" <<
		")\n";
}

string IRGeneratorForStatements::binaryOperation(
	langutil::Token _operator,
	Type const& _type,
	string const& _left,
	string const& _right
)
{
	solAssert(
		!TokenTraits::isShiftOp(_operator),
		"Have to use specific shift operation function for shifts."
	);
	string fun;
	if (TokenTraits::isBitOp(_operator))
	{
<<<<<<< HEAD
		string fun;
		bool checked = m_context.arithmetic() == Arithmetic::Checked;
		switch (_operator)
		{
			case Token::Add:
				fun = checked ? m_utils.overflowCheckedIntAddFunction(*type) : m_utils.wrappingIntAddFunction(*type);
				break;
			case Token::Sub:
				fun = checked ? m_utils.overflowCheckedIntSubFunction(*type) : m_utils.wrappingIntSubFunction(*type);
				break;
			case Token::Mul:
				fun = checked ? m_utils.overflowCheckedIntMulFunction(*type) : m_utils.wrappingIntMulFunction(*type);
				break;
			case Token::Div:
				fun = checked ?  m_utils.overflowCheckedIntDivFunction(*type) : m_utils.wrappingIntDivFunction(*type);
				break;
			case Token::Mod:
				fun = m_utils.intModFunction(*type);
				break;
			case Token::BitOr:
				fun = "or";
				break;
			case Token::BitXor:
				fun = "xor";
				break;
			case Token::BitAnd:
				fun = "and";
				break;
			default:
				break;
=======
		solAssert(
			_type.category() == Type::Category::Integer ||
			_type.category() == Type::Category::FixedBytes,
		"");
		switch (_operator)
		{
		case Token::BitOr: fun = "or"; break;
		case Token::BitXor: fun = "xor"; break;
		case Token::BitAnd: fun = "and"; break;
		default: break;
		}
	}
	else if (TokenTraits::isArithmeticOp(_operator))
	{
		IntegerType const* type = dynamic_cast<IntegerType const*>(&_type);
		solAssert(type, "");
		switch (_operator)
		{
		case Token::Add:
			fun = m_utils.overflowCheckedIntAddFunction(*type);
			break;
		case Token::Sub:
			fun = m_utils.overflowCheckedIntSubFunction(*type);
			break;
		case Token::Mul:
			fun = m_utils.overflowCheckedIntMulFunction(*type);
			break;
		case Token::Div:
			fun = m_utils.overflowCheckedIntDivFunction(*type);
			break;
		case Token::Mod:
			fun = m_utils.checkedIntModFunction(*type);
			break;
		default:
			break;
>>>>>>> 4e6ae00f
		}
	}

	solUnimplementedAssert(!fun.empty(), "Type: " + _type.toString());
	return fun + "(" + _left + ", " + _right + ")\n";
}

std::string IRGeneratorForStatements::shiftOperation(
	langutil::Token _operator,
	IRVariable const& _value,
	IRVariable const& _amountToShift
)
{
	IntegerType const* amountType = dynamic_cast<IntegerType const*>(&_amountToShift.type());
	solAssert(amountType, "");

	solAssert(_operator == Token::SHL || _operator == Token::SAR, "");

	return
		Whiskers(R"(
			<shift>(<value>, <amount>)
		)")
		("shift",
			_operator == Token::SHL ?
			m_utils.typedShiftLeftFunction(_value.type(), *amountType) :
			m_utils.typedShiftRightFunction(_value.type(), *amountType)
		)
		("value", _value.name())
		("amount", _amountToShift.name())
		.render();
}

void IRGeneratorForStatements::appendAndOrOperatorCode(BinaryOperation const& _binOp)
{
	langutil::Token const op = _binOp.getOperator();
	solAssert(op == Token::Or || op == Token::And, "");

	_binOp.leftExpression().accept(*this);
	setLocation(_binOp);

	IRVariable value(_binOp);
	define(value, _binOp.leftExpression());
	if (op == Token::Or)
		m_code << "if iszero(" << value.name() << ") {\n";
	else
		m_code << "if " << value.name() << " {\n";
	_binOp.rightExpression().accept(*this);
	setLocation(_binOp);
	assign(value, _binOp.rightExpression());
	m_code << "}\n";
}

void IRGeneratorForStatements::writeToLValue(IRLValue const& _lvalue, IRVariable const& _value)
{
	std::visit(
		util::GenericVisitor{
			[&](IRLValue::Storage const& _storage) {
				std::optional<unsigned> offset;

				if (std::holds_alternative<unsigned>(_storage.offset))
					offset = std::get<unsigned>(_storage.offset);

				m_code <<
					m_utils.updateStorageValueFunction(_value.type(), _lvalue.type, offset) <<
					"(" <<
					_storage.slot <<
					(
						std::holds_alternative<string>(_storage.offset) ?
						(", " + std::get<string>(_storage.offset)) :
						""
					) <<
					_value.commaSeparatedListPrefixed() <<
					")\n";
			},
			[&](IRLValue::Memory const& _memory) {
				if (_lvalue.type.isValueType())
				{
					IRVariable prepared(m_context.newYulVariable(), _lvalue.type);
					define(prepared, _value);

					if (_memory.byteArrayElement)
					{
						solAssert(_lvalue.type == *TypeProvider::byte(), "");
						m_code << "mstore8(" + _memory.address + ", byte(0, " + prepared.commaSeparatedList() + "))\n";
					}
					else
						m_code << m_utils.writeToMemoryFunction(_lvalue.type) <<
							"(" <<
							_memory.address <<
							", " <<
							prepared.commaSeparatedList() <<
							")\n";
				}
				else
				{
					solAssert(_lvalue.type.sizeOnStack() == 1, "");
					solAssert(dynamic_cast<ReferenceType const*>(&_lvalue.type), "");
					auto const* valueReferenceType = dynamic_cast<ReferenceType const*>(&_value.type());
					solAssert(valueReferenceType && valueReferenceType->dataStoredIn(DataLocation::Memory), "");
					m_code << "mstore(" + _memory.address + ", " + _value.part("mpos").name() + ")\n";
				}
			},
			[&](IRLValue::Stack const& _stack) { assign(_stack.variable, _value); },
			[&](IRLValue::Immutable const& _immutable)
			{
				solUnimplementedAssert(_lvalue.type.isValueType(), "");
				solUnimplementedAssert(_lvalue.type.sizeOnStack() == 1, "");
				solAssert(_lvalue.type == *_immutable.variable->type(), "");
				size_t memOffset = m_context.immutableMemoryOffset(*_immutable.variable);

				IRVariable prepared(m_context.newYulVariable(), _lvalue.type);
				define(prepared, _value);

				m_code << "mstore(" << to_string(memOffset) << ", " << prepared.commaSeparatedList() << ")\n";
			},
			[&](IRLValue::Tuple const& _tuple) {
				auto components = std::move(_tuple.components);
				for (size_t i = 0; i < components.size(); i++)
				{
					size_t idx = components.size() - i - 1;
					if (components[idx])
						writeToLValue(*components[idx], _value.tupleComponent(idx));
				}
			}
		},
		_lvalue.kind
	);
}

IRVariable IRGeneratorForStatements::readFromLValue(IRLValue const& _lvalue)
{
	IRVariable result{m_context.newYulVariable(), _lvalue.type};
	std::visit(GenericVisitor{
		[&](IRLValue::Storage const& _storage) {
			if (!_lvalue.type.isValueType())
				define(result) << _storage.slot << "\n";
			else if (std::holds_alternative<string>(_storage.offset))
				define(result) <<
					m_utils.readFromStorageDynamic(_lvalue.type, false) <<
					"(" <<
					_storage.slot <<
					", " <<
					std::get<string>(_storage.offset) <<
					")\n";
			else
				define(result) <<
					m_utils.readFromStorage(_lvalue.type, std::get<unsigned>(_storage.offset), false) <<
					"(" <<
					_storage.slot <<
					")\n";
		},
		[&](IRLValue::Memory const& _memory) {
			if (_lvalue.type.isValueType())
				define(result) <<
					m_utils.readFromMemory(_lvalue.type) <<
					"(" <<
					_memory.address <<
					")\n";
			else
				define(result) << "mload(" << _memory.address << ")\n";
		},
		[&](IRLValue::Stack const& _stack) {
			define(result, _stack.variable);
		},
		[&](IRLValue::Immutable const& _immutable) {
			solUnimplementedAssert(_lvalue.type.isValueType(), "");
			solUnimplementedAssert(_lvalue.type.sizeOnStack() == 1, "");
			solAssert(_lvalue.type == *_immutable.variable->type(), "");
			define(result) << "loadimmutable(\"" << to_string(_immutable.variable->id()) << "\")\n";
		},
		[&](IRLValue::Tuple const&) {
			solAssert(false, "Attempted to read from tuple lvalue.");
		}
	}, _lvalue.kind);
	return result;
}

void IRGeneratorForStatements::setLValue(Expression const& _expression, IRLValue _lvalue)
{
	solAssert(!m_currentLValue, "");

	if (_expression.annotation().willBeWrittenTo)
	{
		m_currentLValue.emplace(std::move(_lvalue));
		solAssert(!_lvalue.type.dataStoredIn(DataLocation::CallData), "");
	}
	else
		// Only define the expression, if it will not be written to.
		define(_expression, readFromLValue(_lvalue));
}

void IRGeneratorForStatements::generateLoop(
	Statement const& _body,
	Expression const* _conditionExpression,
	Statement const*  _initExpression,
	ExpressionStatement const* _loopExpression,
	bool _isDoWhile
)
{
	string firstRun;

	if (_isDoWhile)
	{
		solAssert(_conditionExpression, "Expected condition for doWhile");
		firstRun = m_context.newYulVariable();
		m_code << "let " << firstRun << " := 1\n";
	}

	m_code << "for {\n";
	if (_initExpression)
		_initExpression->accept(*this);
	m_code << "} 1 {\n";
	if (_loopExpression)
		_loopExpression->accept(*this);
	m_code << "}\n";
	m_code << "{\n";

	if (_conditionExpression)
	{
		if (_isDoWhile)
			m_code << "if iszero(" << firstRun << ") {\n";

		_conditionExpression->accept(*this);
		m_code <<
			"if iszero(" <<
			expressionAsType(*_conditionExpression, *TypeProvider::boolean()) <<
			") { break }\n";

		if (_isDoWhile)
			m_code << "}\n" << firstRun << " := 0\n";
	}

	_body.accept(*this);

	m_code << "}\n";
}

Type const& IRGeneratorForStatements::type(Expression const& _expression)
{
	solAssert(_expression.annotation().type, "Type of expression not set.");
	return *_expression.annotation().type;
}

bool IRGeneratorForStatements::visit(TryStatement const& _tryStatement)
{
	Expression const& externalCall = _tryStatement.externalCall();
	externalCall.accept(*this);
	setLocation(_tryStatement);

	m_code << "switch iszero(" << IRNames::trySuccessConditionVariable(externalCall) << ")\n";

	m_code << "case 0 { // success case\n";
	TryCatchClause const& successClause = *_tryStatement.clauses().front();
	if (successClause.parameters())
	{
		size_t i = 0;
		for (ASTPointer<VariableDeclaration> const& varDecl: successClause.parameters()->parameters())
		{
			solAssert(varDecl, "");
			define(m_context.addLocalVariable(*varDecl),
				successClause.parameters()->parameters().size() == 1 ?
				IRVariable(externalCall) :
				IRVariable(externalCall).tupleComponent(i++)
			);
		}
	}

	successClause.block().accept(*this);
	setLocation(_tryStatement);
	m_code << "}\n";

	m_code << "default { // failure case\n";
	handleCatch(_tryStatement);
	m_code << "}\n";

	return false;
}

void IRGeneratorForStatements::handleCatch(TryStatement const& _tryStatement)
{
	if (_tryStatement.structuredClause())
		handleCatchStructuredAndFallback(*_tryStatement.structuredClause(), _tryStatement.fallbackClause());
	else if (_tryStatement.fallbackClause())
		handleCatchFallback(*_tryStatement.fallbackClause());
	else
		rethrow();
}

void IRGeneratorForStatements::handleCatchStructuredAndFallback(
	TryCatchClause const& _structured,
	TryCatchClause const* _fallback
)
{
	solAssert(
		_structured.parameters() &&
		_structured.parameters()->parameters().size() == 1 &&
		_structured.parameters()->parameters().front() &&
		*_structured.parameters()->parameters().front()->annotation().type == *TypeProvider::stringMemory(),
		""
	);
	solAssert(m_context.evmVersion().supportsReturndata(), "");

	// Try to decode the error message.
	// If this fails, leaves 0 on the stack, otherwise the pointer to the data string.
	string const dataVariable = m_context.newYulVariable();

	m_code << "let " << dataVariable << " := " << m_utils.tryDecodeErrorMessageFunction() << "()\n";
	m_code << "switch iszero(" << dataVariable << ") \n";
	m_code << "case 0 { // decoding success\n";
	if (_structured.parameters())
	{
		solAssert(_structured.parameters()->parameters().size() == 1, "");
		IRVariable const& var = m_context.addLocalVariable(*_structured.parameters()->parameters().front());
		define(var) << dataVariable << "\n";
	}
	_structured.accept(*this);
	m_code << "}\n";
	m_code << "default { // decoding failure\n";
	if (_fallback)
		handleCatchFallback(*_fallback);
	else
		rethrow();
	m_code << "}\n";
}

void IRGeneratorForStatements::handleCatchFallback(TryCatchClause const& _fallback)
{
	if (_fallback.parameters())
	{
		solAssert(m_context.evmVersion().supportsReturndata(), "");
		solAssert(
			_fallback.parameters()->parameters().size() == 1 &&
			_fallback.parameters()->parameters().front() &&
			*_fallback.parameters()->parameters().front()->annotation().type == *TypeProvider::bytesMemory(),
			""
		);

		VariableDeclaration const& paramDecl = *_fallback.parameters()->parameters().front();
		define(m_context.addLocalVariable(paramDecl)) << m_utils.extractReturndataFunction() << "()\n";
	}
	_fallback.accept(*this);
}

void IRGeneratorForStatements::rethrow()
{
	if (m_context.evmVersion().supportsReturndata())
		m_code << R"(
			returndatacopy(0, 0, returndatasize())
			revert(0, returndatasize())
		)"s;
	else
		m_code << "revert(0, 0) // rethrow\n"s;
}

bool IRGeneratorForStatements::visit(TryCatchClause const& _clause)
{
	_clause.block().accept(*this);
	return false;
}

void IRGeneratorForStatements::setLocation(ASTNode const& _node)
{
	m_currentLocation = _node.location();
}<|MERGE_RESOLUTION|>--- conflicted
+++ resolved
@@ -2546,38 +2546,6 @@
 	string fun;
 	if (TokenTraits::isBitOp(_operator))
 	{
-<<<<<<< HEAD
-		string fun;
-		bool checked = m_context.arithmetic() == Arithmetic::Checked;
-		switch (_operator)
-		{
-			case Token::Add:
-				fun = checked ? m_utils.overflowCheckedIntAddFunction(*type) : m_utils.wrappingIntAddFunction(*type);
-				break;
-			case Token::Sub:
-				fun = checked ? m_utils.overflowCheckedIntSubFunction(*type) : m_utils.wrappingIntSubFunction(*type);
-				break;
-			case Token::Mul:
-				fun = checked ? m_utils.overflowCheckedIntMulFunction(*type) : m_utils.wrappingIntMulFunction(*type);
-				break;
-			case Token::Div:
-				fun = checked ?  m_utils.overflowCheckedIntDivFunction(*type) : m_utils.wrappingIntDivFunction(*type);
-				break;
-			case Token::Mod:
-				fun = m_utils.intModFunction(*type);
-				break;
-			case Token::BitOr:
-				fun = "or";
-				break;
-			case Token::BitXor:
-				fun = "xor";
-				break;
-			case Token::BitAnd:
-				fun = "and";
-				break;
-			default:
-				break;
-=======
 		solAssert(
 			_type.category() == Type::Category::Integer ||
 			_type.category() == Type::Category::FixedBytes,
@@ -2594,26 +2562,26 @@
 	{
 		IntegerType const* type = dynamic_cast<IntegerType const*>(&_type);
 		solAssert(type, "");
+		bool checked = m_context.arithmetic() == Arithmetic::Checked;
 		switch (_operator)
 		{
 		case Token::Add:
-			fun = m_utils.overflowCheckedIntAddFunction(*type);
+			fun = checked ? m_utils.overflowCheckedIntAddFunction(*type) : m_utils.wrappingIntAddFunction(*type);
 			break;
 		case Token::Sub:
-			fun = m_utils.overflowCheckedIntSubFunction(*type);
+			fun = checked ? m_utils.overflowCheckedIntSubFunction(*type) : m_utils.wrappingIntSubFunction(*type);
 			break;
 		case Token::Mul:
-			fun = m_utils.overflowCheckedIntMulFunction(*type);
+			fun = checked ? m_utils.overflowCheckedIntMulFunction(*type) : m_utils.wrappingIntMulFunction(*type);
 			break;
 		case Token::Div:
-			fun = m_utils.overflowCheckedIntDivFunction(*type);
+			fun = checked ? m_utils.overflowCheckedIntDivFunction(*type) : m_utils.wrappingIntDivFunction(*type);
 			break;
 		case Token::Mod:
-			fun = m_utils.checkedIntModFunction(*type);
+			fun = m_utils.intModFunction(*type);
 			break;
 		default:
 			break;
->>>>>>> 4e6ae00f
 		}
 	}
 
